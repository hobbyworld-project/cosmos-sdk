--- conflicted
+++ resolved
@@ -2,7 +2,6 @@
 
 import (
 	"fmt"
-	"strconv"
 	"testing"
 )
 
@@ -13,19 +12,10 @@
 			coinsB := Coins(make([]Coin, numCoinsB))
 
 			for i := 0; i < numCoinsA; i++ {
-<<<<<<< HEAD
-				num := strconv.Itoa(i)
-				coinsA[i] = NewCoin("COINZ_"+num, NewInt(int64(i)))
-			}
-			for i := 0; i < numCoinsB; i++ {
-				num := strconv.Itoa(i)
-				coinsB[i] = NewCoin("COINZ_"+num, NewInt(int64(i)))
-=======
 				coinsA[i] = NewCoin("COINZ_"+fmt.Sprint(i), NewInt(int64(i)))
 			}
 			for i := 0; i < numCoinsB; i++ {
 				coinsB[i] = NewCoin("COINZ_"+fmt.Sprint(i), NewInt(int64(i)))
->>>>>>> 2727c141
 			}
 
 			b.ResetTimer()
@@ -51,19 +41,10 @@
 			coinsB := Coins(make([]Coin, numCoinsB))
 
 			for i := 0; i < numCoinsA; i++ {
-<<<<<<< HEAD
-				num := strconv.Itoa(numCoinsB + i)
-				coinsA[i] = NewCoin("COINZ_"+num, NewInt(int64(i)))
-			}
-			for i := 0; i < numCoinsB; i++ {
-				num := strconv.Itoa(i)
-				coinsB[i] = NewCoin("COINZ_"+num, NewInt(int64(i)))
-=======
 				coinsA[i] = NewCoin("COINZ_"+fmt.Sprint(numCoinsB+i), NewInt(int64(i)))
 			}
 			for i := 0; i < numCoinsB; i++ {
 				coinsB[i] = NewCoin("COINZ_"+fmt.Sprint(i), NewInt(int64(i)))
->>>>>>> 2727c141
 			}
 
 			b.ResetTimer()
