<!--
Guiding Principles:

Changelogs are for humans, not machines.
There should be an entry for every single version.
The same types of changes should be grouped.
Versions and sections should be linkable.
The latest version comes first.
The release date of each version is displayed.
Mention whether you follow Semantic Versioning.

Usage:

Change log entries are to be added to the Unreleased section under the
appropriate stanza (see below). Each entry should ideally include a tag and
the Github issue reference in the following format:

* (<tag>) \#<issue-number> message

The issue numbers will later be link-ified during the release process so you do
not have to worry about including a link manually, but you can if you wish.

Types of changes (Stanzas):

"Features" for new features.
"Improvements" for changes in existing functionality.
"Deprecated" for soon-to-be removed features.
"Bug Fixes" for any bug fixes.
"Client Breaking" for breaking Protobuf, gRPC and REST routes used by end-users.
"CLI Breaking" for breaking CLI commands.
"API Breaking" for breaking exported APIs used by developers building on SDK.
"State Machine Breaking" for any changes that result in a different AppState given same genesisState and txList.
Ref: https://keepachangelog.com/en/1.0.0/
-->

# Changelog

## [Unreleased]

### Features

* (gRPC) [#11889](https://github.com/cosmos/cosmos-sdk/pull/11889) Support custom read and write gRPC options in `app.toml`. See `max-recv-msg-size` and `max-send-msg-size` respectively.
* (cli) [\#11738](https://github.com/cosmos/cosmos-sdk/pull/11738) Add `tx auth multi-sign` as alias of `tx auth multisign` for consistency with `multi-send`.
* (cli) [\#11738](https://github.com/cosmos/cosmos-sdk/pull/11738) Add `tx bank multi-send` command for bulk send of coins to multiple accounts.
* (grpc) [\#11642](https://github.com/cosmos/cosmos-sdk/pull/11642) Implement `ABCIQuery` in the Tendermint gRPC service, which proxies ABCI `Query` requests directly to the application.
* (x/upgrade) [\#11551](https://github.com/cosmos/cosmos-sdk/pull/11551) Update `ScheduleUpgrade` for chains to schedule an automated upgrade on `BeginBlock` without having to go though governance.
* (cli) [\#11548](https://github.com/cosmos/cosmos-sdk/pull/11548) Add Tendermint's `inspect` command to the `tendermint` sub-command.
* (tx) [#\11533](https://github.com/cosmos/cosmos-sdk/pull/11533) Register [`EIP191`](https://eips.ethereum.org/EIPS/eip-191) as an available `SignMode` for chains to use.
* (x/genutil) [\#11500](https://github.com/cosmos/cosmos-sdk/pull/11500) Fix GenTx validation and adjust error messages
* [\#11430](https://github.com/cosmos/cosmos-sdk/pull/11430) Introduce a new `grpc-only` flag, such that when enabled, will start the node in a query-only mode. Note, gRPC MUST be enabled with this flag.
* (x/bank) [\#11417](https://github.com/cosmos/cosmos-sdk/pull/11417) Introduce a new `SpendableBalances` gRPC query that retrieves an account's total (paginated) spendable balances.
* [\#11441](https://github.com/cosmos/cosmos-sdk/pull/11441) Added a new method, `IsLTE`, for `types.Coin`. This method is used to check if a `types.Coin` is less than or equal to another `types.Coin`.
* (x/upgrade) [\#11116](https://github.com/cosmos/cosmos-sdk/pull/11116) `MsgSoftwareUpgrade` and `MsgCancelUpgrade` have been added to support v1beta2 msgs-based gov proposals.
* [\#11308](https://github.com/cosmos/cosmos-sdk/pull/11308) Added a mandatory metadata field to Vote in x/gov v1beta2.
* [\#10977](https://github.com/cosmos/cosmos-sdk/pull/10977) Now every cosmos message protobuf definition must be extended with a ``cosmos.msg.v1.signer`` option to signal the signer fields in a language agnostic way.
* [\#10710](https://github.com/cosmos/cosmos-sdk/pull/10710) Chain-id shouldn't be required for creating a transaction with both --generate-only and --offline flags.
* [\#10703](https://github.com/cosmos/cosmos-sdk/pull/10703) Create a new grantee account, if the grantee of an authorization does not exist.
* [\#10592](https://github.com/cosmos/cosmos-sdk/pull/10592) Add a `DecApproxEq` function that checks to see if `|d1 - d2| < tol` for some Dec `d1, d2, tol`.
* [\#9933](https://github.com/cosmos/cosmos-sdk/pull/9933) Introduces the notion of a Cosmos "Scalar" type, which would just be simple aliases that give human-understandable meaning to the underlying type, both in Go code and in Proto definitions.
* [\#9884](https://github.com/cosmos/cosmos-sdk/pull/9884) Provide a new gRPC query handler, `/cosmos/params/v1beta1/subspaces`, that allows the ability to query for all registered subspaces and their respective keys.
* [\#9776](https://github.com/cosmos/cosmos-sdk/pull/9776) Add flag `staking-bond-denom` to specify the staking bond denomination value when initializing a new chain.
* [\#9533](https://github.com/cosmos/cosmos-sdk/pull/9533) Added a new gRPC method, `DenomOwners`, in `x/bank` to query for all account holders of a specific denomination.
* (bank) [\#9618](https://github.com/cosmos/cosmos-sdk/pull/9618) Update bank.Metadata: add URI and URIHash attributes.
* (store) [\#8664](https://github.com/cosmos/cosmos-sdk/pull/8664) Implementation of ADR-038 file StreamingService
* [\#9837](https://github.com/cosmos/cosmos-sdk/issues/9837) `--generate-only` flag can be used with a keyname from the keyring.
* [\#10326](https://github.com/cosmos/cosmos-sdk/pull/10326) `x/authz` add all grants by granter query.
* [\#10944](https://github.com/cosmos/cosmos-sdk/pull/10944) `x/authz` add all grants by grantee query
* [\#10348](https://github.com/cosmos/cosmos-sdk/pull/10348) Add `fee.{payer,granter}` and `tip` fields to StdSignDoc for signing tipped transactions.
* [\#10208](https://github.com/cosmos/cosmos-sdk/pull/10208) Add `TipsTxMiddleware` for transferring tips.
* [\#10379](https://github.com/cosmos/cosmos-sdk/pull/10379) Add validation to `x/upgrade` CLI `software-upgrade` command `--plan-info` value.
* [\#10507](https://github.com/cosmos/cosmos-sdk/pull/10507) Add middleware for tx priority.
* [\#10311](https://github.com/cosmos/cosmos-sdk/pull/10311) Adds cli to use tips transactions. It adds an `--aux` flag to all CLI tx commands to generate the aux signer data (with optional tip), and a new `tx aux-to-fee` subcommand to let the fee payer gather aux signer data and broadcast the tx
* [\#10430](https://github.com/cosmos/cosmos-sdk/pull/10430) ADR-040: Add store/v2 `MultiStore` implementation
* [\#11019](https://github.com/cosmos/cosmos-sdk/pull/11019) Add `MsgCreatePermanentLockedAccount` and CLI method for creating permanent locked account
* [\#10947](https://github.com/cosmos/cosmos-sdk/pull/10947) Add `AllowancesByGranter` query to the feegrant module
* [\#10407](https://github.com/cosmos/cosmos-sdk/pull/10407) Add validation to `x/upgrade` module's `BeginBlock` to check accidental binary downgrades
* (gov) [\#11036](https://github.com/cosmos/cosmos-sdk/pull/11036) Add in-place migrations for 0.43->0.46. Add a `migrate v0.46` CLI command for v0.43->0.46 JSON genesis migration.
* [\#11006](https://github.com/cosmos/cosmos-sdk/pull/11006) Add `debug pubkey-raw` command to allow inspecting of pubkeys in legacy bech32 format
* (x/authz) [\#10714](https://github.com/cosmos/cosmos-sdk/pull/10714) Add support for pruning expired authorizations
* [\#10015](https://github.com/cosmos/cosmos-sdk/pull/10015) ADR-040: ICS-23 proofs for SMT store
* [\#11240](https://github.com/cosmos/cosmos-sdk/pull/11240) Replace various modules `ModuleCdc` with the global `legacy.Cdc`
* [#11179](https://github.com/cosmos/cosmos-sdk/pull/11179) Add state rollback command.
* [\#10794](https://github.com/cosmos/cosmos-sdk/pull/10794) ADR-040: Add State Sync to V2 Store
* [\#11234](https://github.com/cosmos/cosmos-sdk/pull/11234) Add `GRPCClient` field to Client Context. If `GRPCClient` field is set to nil, the `Invoke` method would use ABCI query, otherwise use gprc.
* [\#10962](https://github.com/cosmos/cosmos-sdk/pull/10962) ADR-040: Add state migration from iavl (v1Store) to smt (v2Store)
* (types) [\#10948](https://github.com/cosmos/cosmos-sdk/issues/10948) Add `app-db-backend` to the `app.toml` config to replace the compile-time `types.DBbackend` variable.
* (authz)[\#11060](https://github.com/cosmos/cosmos-sdk/pull/11060) Support grant with no expire time.
* (rosetta) [\#11590](https://github.com/cosmos/cosmos-sdk/pull/11590) Add fee suggestion for rosetta and enable offline mode. Also force set events about Fees to Success to pass reconciliation test.
<<<<<<< HEAD
* (x/bank) [\#11859](https://github.com/cosmos/cosmos-sdk/pull/11859) Create the `SetSendEnabled` endpoint for managing the bank's SendEnabled settings.
=======
* (types) [\#11959](https://github.com/cosmos/cosmos-sdk/pull/11959) Added `sdk.Coins.Find` helper method to find a coin by denom.
>>>>>>> 0abfc97b

### API Breaking Changes

* (crypto/keyring) [#11932](https://github.com/cosmos/cosmos-sdk/pull/11932) Remove `Unsafe*` interfaces from keyring package. Please use interface casting if you wish to access those unsafe functions.
* (types) [#11881](https://github.com/cosmos/cosmos-sdk/issues/11881) Rename `AccAddressFromHex` to `AccAddressFromHexUnsafe`.
* (types) [#11788](https://github.com/cosmos/cosmos-sdk/pull/11788) The `Int` and `Uint` types have been moved to their own dedicated module, `math`. Aliases are kept in the SDK's root `types` package, however, it is encouraged to utilize the new `math` module. As a result, the `Int#ToDec` API has been removed.
* (grpc) [\#11642](https://github.com/cosmos/cosmos-sdk/pull/11642) The `RegisterTendermintService` method in the `tmservice` package now requires a `abciQueryFn` query function parameter.
* [\#11496](https://github.com/cosmos/cosmos-sdk/pull/11496) Refactor abstractions for snapshot and pruning; snapshot intervals eventually pruned; unit tests.
* (types) [\#11689](https://github.com/cosmos/cosmos-sdk/pull/11689) Make `Coins#Sub` and `Coins#SafeSub` consistent with `Coins#Add`.
* (store)[\#11152](https://github.com/cosmos/cosmos-sdk/pull/11152) Remove `keep-every` from pruning options.
* [\#10950](https://github.com/cosmos/cosmos-sdk/pull/10950) Add `envPrefix` parameter to `cmd.Execute`.
* (x/mint) [\#10441](https://github.com/cosmos/cosmos-sdk/pull/10441) The `NewAppModule` function now accepts an inflation calculation function as an argument.
* [\#10295](https://github.com/cosmos/cosmos-sdk/pull/10295) Remove store type aliases from /types
* [\#9695](https://github.com/cosmos/cosmos-sdk/pull/9695) Migrate keys from `Info` (serialized as amino) -> `Record` (serialized as proto)
    * Add new `codec.Codec` argument in:
        * `keyring.NewInMemory`
        * `keyring.New`
    * Rename:
        * `SavePubKey` to `SaveOfflineKey`.
        * `NewMultiInfo`, `NewLedgerInfo`  to `NewLegacyMultiInfo`, `newLegacyLedgerInfo`  respectively.  Move them into `legacy_info.go`.
        * `NewOfflineInfo` to `newLegacyOfflineInfo` and move it to `migration_test.go`.
    * Return:
    *`keyring.Record, error` in `SaveOfflineKey`, `SaveLedgerKey`, `SaveMultiSig`, `Key` and `KeyByAddress`.
    *`keyring.Record` instead of `Info` in `NewMnemonic` and `List`.
    * Remove `algo` argument from :
        * `SaveOfflineKey`
    * Take `keyring.Record` instead of `Info` as first argument in:
        * `MkConsKeyOutput`
        * `MkValKeyOutput`
        * `MkAccKeyOutput`
* [\#10022](https://github.com/cosmos/cosmos-sdk/pull/10022) `AuthKeeper` interface in `x/auth` now includes a function `HasAccount`.
* [\#9759](https://github.com/cosmos/cosmos-sdk/pull/9759) `NewAccountKeeeper` in `x/auth` now takes an additional `bech32Prefix` argument that represents `sdk.Bech32MainPrefix`.
* [\#9628](https://github.com/cosmos/cosmos-sdk/pull/9628) Rename `x/{mod}/legacy` to `x/{mod}/migrations`.
* [\#9571](https://github.com/cosmos/cosmos-sdk/pull/9571) Implemented error handling for staking hooks, which now return an error on failure.
* [\#9427](https://github.com/cosmos/cosmos-sdk/pull/9427) Move simapp `FundAccount` and `FundModuleAccount` to `x/bank/testutil`
* (client/tx) [\#9421](https://github.com/cosmos/cosmos-sdk/pull/9421/) `BuildUnsignedTx`, `BuildSimTx`, `PrintUnsignedStdTx` functions are moved to
  the Tx Factory as methods.
* (client/keys) [\#9407](https://github.com/cosmos/cosmos-sdk/pull/9601) Added `keys rename` CLI command and `Keyring.Rename` interface method to rename a key in the keyring.
* (x/slashing) [\#9458](https://github.com/cosmos/cosmos-sdk/pull/9458) Coins burned from slashing is now returned from Slash function and included in Slash event.
* [\#9246](https://github.com/cosmos/cosmos-sdk/pull/9246) The `New` method for the network package now returns an error.
* [\#9519](https://github.com/cosmos/cosmos-sdk/pull/9519) `DeleteDeposits` renamed to `DeleteAndBurnDeposits`, `RefundDeposits` renamed to `RefundAndDeleteDeposits`
* (codec) [\#9521](https://github.com/cosmos/cosmos-sdk/pull/9521) Removed deprecated `clientCtx.JSONCodec` from `client.Context`.
* (codec) [\#9521](https://github.com/cosmos/cosmos-sdk/pull/9521) Rename `EncodingConfig.Marshaler` to `Codec`.
* [\#9594](https://github.com/cosmos/cosmos-sdk/pull/9594) `RESTHandlerFn` argument is removed from the `gov/NewProposalHandler`.
* [\#9594](https://github.com/cosmos/cosmos-sdk/pull/9594) `types/rest` package moved to `testutil/rest`.
* [\#9432](https://github.com/cosmos/cosmos-sdk/pull/9432) `ConsensusParamsKeyTable` moved from `params/keeper` to `params/types`
* [\#9576](https://github.com/cosmos/cosmos-sdk/pull/9576) Add debug error message to `sdkerrors.QueryResult` when enabled
* [\#9650](https://github.com/cosmos/cosmos-sdk/pull/9650) Removed deprecated message handler implementation from the SDK modules.
* [\#10248](https://github.com/cosmos/cosmos-sdk/pull/10248) Remove unused `KeyPowerReduction` variable from x/staking types.
* (x/bank) [\#9832](https://github.com/cosmos/cosmos-sdk/pull/9832) `AddressFromBalancesStore` renamed to `AddressAndDenomFromBalancesStore`.
* (tests) [\#9938](https://github.com/cosmos/cosmos-sdk/pull/9938) `simapp.Setup` accepts additional `testing.T` argument.
* (baseapp) [\#9920](https://github.com/cosmos/cosmos-sdk/pull/9920) BaseApp `{Check,Deliver,Simulate}Tx` methods are now replaced by a middleware stack.
    * Replace the Antehandler interface with the `tx.Handler` and `tx.Middleware` interfaces.
    * Replace `baseapp.SetAnteHandler` with `baseapp.SetTxHandler`.
    * Move Msg routers from BaseApp to middlewares.
    * Move Baseapp panic recovery into a middleware.
    * Rename simulation helper methods `baseapp.{Check,Deliver}` to `baseapp.Sim{Check,Deliver}**`.
* (x/gov) [\#10373](https://github.com/cosmos/cosmos-sdk/pull/10373) Removed gov `keeper.{MustMarshal, MustUnmarshal}`.
* [\#10348](https://github.com/cosmos/cosmos-sdk/pull/10348) StdSignBytes takes a new argument of type `*tx.Tip` for signing over tips using LEGACY_AMINO_JSON.
* [\#10208](https://github.com/cosmos/cosmos-sdk/pull/10208) The `x/auth/signing.Tx` interface now also includes a new `GetTip() *tx.Tip` method for verifying tipped transactions. The `x/auth/types` expected BankKeeper interface now expects the `SendCoins` method too.
* [\#10612](https://github.com/cosmos/cosmos-sdk/pull/10612) `baseapp.NewBaseApp` constructor function doesn't take the `sdk.TxDecoder` anymore. This logic has been moved into the TxDecoderMiddleware.
* [\#10692](https://github.com/cosmos/cosmos-sdk/pull/10612) `SignerData` takes 2 new fields, `Address` and `PubKey`, which need to get populated when using SIGN_MODE_DIRECT_AUX.
* [\#10748](https://github.com/cosmos/cosmos-sdk/pull/10748) Move legacy `x/gov` api to `v1beta1` directory.
* [\#10816](https://github.com/cosmos/cosmos-sdk/pull/10816) Reuse blocked addresses from the bank module. No need to pass them to distribution.
* [\#10852](https://github.com/cosmos/cosmos-sdk/pull/10852) Move `x/gov/types` to `x/gov/types/v1beta2`.
* [\#10922](https://github.com/cosmos/cosmos-sdk/pull/10922), [/#10957](https://github.com/cosmos/cosmos-sdk/pull/10957) Move key `server.Generate*` functions to testutil and support custom mnemonics in in-process testing network. Moved `TestMnemonic` from `testutil` package to `testdata`.
* (x/bank) [\#10771](https://github.com/cosmos/cosmos-sdk/pull/10771) Add safety check on bank module perms to allow module-specific mint restrictions (e.g. only minting a certain denom).
* (x/bank) [\#10771](https://github.com/cosmos/cosmos-sdk/pull/10771) Add `bank.BaseKeeper.WithMintCoinsRestriction` function to restrict use of bank `MintCoins` usage.
* [\#10868](https://github.com/cosmos/cosmos-sdk/pull/10868), [\#10989](https://github.com/cosmos/cosmos-sdk/pull/10989) The Gov keeper accepts now 2 more mandatory arguments, the ServiceMsgRouter and a maximum proposal metadata length.
* [\#10868](https://github.com/cosmos/cosmos-sdk/pull/10868), [\#10989](https://github.com/cosmos/cosmos-sdk/pull/10989), [\#11093](https://github.com/cosmos/cosmos-sdk/pull/11093) The Gov keeper accepts now 2 more mandatory arguments, the ServiceMsgRouter and a gov Config including the max metadata length.
* [\#11124](https://github.com/cosmos/cosmos-sdk/pull/11124) Add `GetAllVersions` to application store
* (x/authz) [\#10447](https://github.com/cosmos/cosmos-sdk/pull/10447) authz `NewGrant` takes a new argument: block time, to correctly validate expire time.
* [\#10961](https://github.com/cosmos/cosmos-sdk/pull/10961) Support third-party modules to add extension snapshots to state-sync.
* [\#11274](https://github.com/cosmos/cosmos-sdk/pull/11274) `types/errors.New` now is an alias for `types/errors.Register` and should only be used in initialization code.
* (authz)[\#11060](https://github.com/cosmos/cosmos-sdk/pull/11060) `authz.NewMsgGrant` `expiration` is now a pointer. When `nil` is used then no expiration will be set (grant won't expire).
* (x/distribution)[\#11457](https://github.com/cosmos/cosmos-sdk/pull/11457) Add amount field to `distr.MsgWithdrawDelegatorRewardResponse` and `distr.MsgWithdrawValidatorCommissionResponse`.
* [\#11334](https://github.com/cosmos/cosmos-sdk/pull/11334) Move `x/gov/types/v1beta2` to `x/gov/types/v1`.
* (x/auth/middleware) [#11413](https://github.com/cosmos/cosmos-sdk/pull/11413) Refactor tx middleware to be extensible on tx fee logic. Merged `MempoolFeeMiddleware` and `TxPriorityMiddleware` functionalities into `DeductFeeMiddleware`, make the logic extensible using the `TxFeeChecker` option, the current fee logic is preserved by the default `checkTxFeeWithValidatorMinGasPrices` implementation. Change `RejectExtensionOptionsMiddleware` to `NewExtensionOptionsMiddleware` which is extensible with the `ExtensionOptionChecker` option. Unpack the tx extension options `Any`s to interface `TxExtensionOptionI`.
* (migrations) [#11556](https://github.com/cosmos/cosmos-sdk/pull/11556#issuecomment-1091385011) Remove migration code from 0.42 and below. To use previous migrations, checkout previous versions of the cosmos-sdk.
* (x/bank) [\#11859](https://github.com/cosmos/cosmos-sdk/pull/11859) Move the SendEnabled information out of the Params and into the state store directly.
  The information can now be accessed using the BankKeeper.
  Setting can be done using MsgSetSendEnabled as a governance proposal.
  A SendEnabled query has been added to both GRPC and CLI.


### Client Breaking Changes

* [\#11797](https://github.com/cosmos/cosmos-sdk/pull/11797) Remove all RegisterRESTRoutes (previously deprecated)
* [\#11089](https://github.com/cosmos/cosmos-sdk/pull/11089]) interacting with the node through `grpc.Dial` requires clients to pass a codec refer to [doc](docs/run-node/interact-node.md).
* [\#9594](https://github.com/cosmos/cosmos-sdk/pull/9594) Remove legacy REST API. Please see the [REST Endpoints Migration guide](https://docs.cosmos.network/master/migrations/rest.html) to migrate to the new REST endpoints.
* [\#9995](https://github.com/cosmos/cosmos-sdk/pull/9995) Increased gas cost for creating proposals.
* [\#11029](https://github.com/cosmos/cosmos-sdk/pull/11029) The deprecated Vote Option field is removed in gov v1beta2 and nil in v1beta1. Use Options instead.
* [\#11013](https://github.com/cosmos/cosmos-sdk/pull/) The `tx gov submit-proposal` command has changed syntax to support the new Msg-based gov proposals. To access the old CLI command, please use `tx gov submit-legacy-proposal`.
* [\#11170](https://github.com/cosmos/cosmos-sdk/issues/11170) Fixes issue related to grpc-gateway of supply by ibc-denom.

### CLI Breaking Changes

* (cli) [\#11818](https://github.com/cosmos/cosmos-sdk/pull/11818) CLI transactions preview now respect the chosen `--output` flag format (json or text).
* [\#9695](https://github.com/cosmos/cosmos-sdk/pull/9695) `<app> keys migrate` CLI command now takes no arguments.
* [\#9246](https://github.com/cosmos/cosmos-sdk/pull/9246) Removed the CLI flag `--setup-config-only` from the `testnet` command and added the subcommand `init-files`.
* [\#9780](https://github.com/cosmos/cosmos-sdk/pull/9780) Use sigs.k8s.io for yaml, which might lead to minor YAML output changes
* [\#10625](https://github.com/cosmos/cosmos-sdk/pull/10625) Rename `--fee-account` CLI flag to `--fee-granter`
* [\#10684](https://github.com/cosmos/cosmos-sdk/pull/10684) Rename `edit-validator` command's `--moniker` flag to `--new-moniker`
* (authz)[\#11060](https://github.com/cosmos/cosmos-sdk/pull/11060) Changed the default value of the `--expiration` `tx grant` CLI Flag: was now + 1year, update: null (no expire date).

### Improvements

* [\#11696](https://github.com/cosmos/cosmos-sdk/pull/11696) Rename `helpers.GenTx` to `GenSignedMockTx` to avoid confusion with genutil's `GenTxCmd`.
* (x/auth/vesting) [\#11652](https://github.com/cosmos/cosmos-sdk/pull/11652) Add util functions for `Period(s)`
* [\#11630](https://github.com/cosmos/cosmos-sdk/pull/11630) Add SafeSub method to sdk.Coin.
* [\#11511](https://github.com/cosmos/cosmos-sdk/pull/11511) Add api server flags to start command.
* [\#11484](https://github.com/cosmos/cosmos-sdk/pull/11484) Implement getter for keyring backend option.
* [\#11449](https://github.com/cosmos/cosmos-sdk/pull/11449) Improved error messages when node isn't synced.
* [\#11349](https://github.com/cosmos/cosmos-sdk/pull/11349) Add `RegisterAminoMsg` function that checks that a msg name is <40 chars (else this would break ledger nano signing) then registers the concrete msg type with amino, it should be used for registering `sdk.Msg`s with amino instead of `cdc.RegisterConcrete`.
* [\#11089](https://github.com/cosmos/cosmos-sdk/pull/11089]) Now cosmos-sdk consumers can upgrade gRPC to its newest versions.
* [\#10439](https://github.com/cosmos/cosmos-sdk/pull/10439) Check error for `RegisterQueryHandlerClient` in all modules `RegisterGRPCGatewayRoutes`.
* [\#9780](https://github.com/cosmos/cosmos-sdk/pull/9780) Remove gogoproto `moretags` YAML annotations and add `sigs.k8s.io/yaml` for YAML marshalling.
* (x/bank) [\#10134](https://github.com/cosmos/cosmos-sdk/pull/10134) Add `HasDenomMetadata` function to bank `Keeper` to check if a client coin denom metadata exists in state.
* (x/bank) [\#10022](https://github.com/cosmos/cosmos-sdk/pull/10022) `BankKeeper.SendCoins` now takes less execution time.
* (deps) [\#9987](https://github.com/cosmos/cosmos-sdk/pull/9987) Bump Go version minimum requirement to `1.17`
* (cli) [\#9856](https://github.com/cosmos/cosmos-sdk/pull/9856) Overwrite `--sequence` and `--account-number` flags with default flag values when used with `offline=false` in `sign-batch` command.
* (rosetta) [\#10001](https://github.com/cosmos/cosmos-sdk/issues/10001) Add documentation for rosetta-cli dockerfile and rename folder for the rosetta-ci dockerfile
* [\#9699](https://github.com/cosmos/cosmos-sdk/pull/9699) Add `:`, `.`, `-`, and `_` as allowed characters in the default denom regular expression.
* (genesis) [\#9697](https://github.com/cosmos/cosmos-sdk/pull/9697) Ensure `InitGenesis` returns with non-empty validator set.
* [\#10341](https://github.com/cosmos/cosmos-sdk/pull/10341) Move from `io/ioutil` to `io` and `os` packages.
* [\#10468](https://github.com/cosmos/cosmos-sdk/pull/10468) Allow futureOps to queue additional operations in simulations
* [\#10625](https://github.com/cosmos/cosmos-sdk/pull/10625) Add `--fee-payer` CLI flag
* (cli) [\#10683](https://github.com/cosmos/cosmos-sdk/pull/10683) In CLI, allow 1 SIGN_MODE_DIRECT signer in transactions with multiple signers.
* (deps) [\#10210](https://github.com/cosmos/cosmos-sdk/pull/10210) Bump Tendermint to [v0.35.0](https://github.com/tendermint/tendermint/releases/tag/v0.35.0).
* (deps) [\#10706](https://github.com/cosmos/cosmos-sdk/issues/10706) Bump rosetta-sdk-go to v0.7.2 and rosetta-cli to v0.7.3
* (types/errors) [\#10779](https://github.com/cosmos/cosmos-sdk/pull/10779) Move most functionality in `types/errors` to a standalone `errors` go module, except the `RootCodespace` errors and ABCI response helpers. All functions and types that used to live in `types/errors` are now aliased so this is not a breaking change.
* (gov) [\#10854](https://github.com/cosmos/cosmos-sdk/pull/10854) v1beta2's vote doesn't include the deprecate `option VoteOption` anymore. Instead, it only uses `WeightedVoteOption`.
* (types) [\#11004](https://github.com/cosmos/cosmos-sdk/pull/11004) Added mutable versions of many of the sdk.Dec types operations.  This improves performance when used by avoiding reallocating a new bigint for each operation.
* (x/auth) [\#10880](https://github.com/cosmos/cosmos-sdk/pull/10880) Added a new query to the tx query service that returns a block with transactions fully decoded.
* (types) [\#11200](https://github.com/cosmos/cosmos-sdk/pull/11200) Added `Min()` and `Max()` operations on sdk.Coins.
* (gov) [\#11287](https://github.com/cosmos/cosmos-sdk/pull/11287) Fix error message when no flags are provided while executing `submit-legacy-proposal` transaction.
* (x/auth) [\#11482](https://github.com/cosmos/cosmos-sdk/pull/11482) Improve panic message when attempting to register a method handler for a message that does not implement sdk.Msg
* (x/staking) [\#11596](https://github.com/cosmos/cosmos-sdk/pull/11596) Add (re)delegation getters

### Bug Fixes

* [#11969](https://github.com/cosmos/cosmos-sdk/pull/11969) Fix the panic error in `x/upgrade` when `AppVersion` is not set.
* (tests) [\#11940](https://github.com/cosmos/cosmos-sdk/pull/11940) Fix some client tests in the `x/gov` module
* [\#11772](https://github.com/cosmos/cosmos-sdk/pull/11772) Limit types.Dec length to avoid overflow.
* [\#11724](https://github.com/cosmos/cosmos-sdk/pull/11724) Fix data race issues with api.Server
* [\#11693](https://github.com/cosmos/cosmos-sdk/pull/11693) Add validation for gentx cmd.
* [\#11645](https://github.com/cosmos/cosmos-sdk/pull/11645) Fix `--home` flag ignored when running help.
* [\#11558](https://github.com/cosmos/cosmos-sdk/pull/11558) Fix `--dry-run` not working when using tx command.
* [\#11354](https://github.com/cosmos/cosmos-sdk/pull/11355) Added missing pagination flag for `bank q total` query.
* [\#11197](https://github.com/cosmos/cosmos-sdk/pull/11197) Signing with multisig now works with multisig address which is not in the keyring.
* (makefile) [\#11285](https://github.com/cosmos/cosmos-sdk/pull/11285) Fix lint-fix make target.
* (client) [\#11283](https://github.com/cosmos/cosmos-sdk/issues/11283) Support multiple keys for tx simulation and setting automatic gas for txs.
* (store) [\#11177](https://github.com/cosmos/cosmos-sdk/pull/11177) Update the prune `everything` strategy to store the last two heights.
* [\#10844](https://github.com/cosmos/cosmos-sdk/pull/10844) Automatic recovering non-consistent keyring storage during public key import.
* (store) [\#11117](https://github.com/cosmos/cosmos-sdk/pull/11117) Fix data race in store trace component
* (cli) [\#11065](https://github.com/cosmos/cosmos-sdk/pull/11065) Ensure the `tendermint-validator-set` query command respects the `-o` output flag.
* (grpc) [\#10985](https://github.com/cosmos/cosmos-sdk/pull/10992) The `/cosmos/tx/v1beta1/txs/{hash}` endpoint returns a 404 when a tx does not exist.
* (rosetta) [\#10340](https://github.com/cosmos/cosmos-sdk/pull/10340) Use `GenesisChunked(ctx)` instead `Genesis(ctx)` to get genesis block height
* [#10180](https://github.com/cosmos/cosmos-sdk/issues/10180) Documentation: make references to Cosmos SDK consistent
* [\#9651](https://github.com/cosmos/cosmos-sdk/pull/9651) Change inconsistent limit of `0` to `MaxUint64` on InfiniteGasMeter and add GasRemaining func to GasMeter.
* [\#9639](https://github.com/cosmos/cosmos-sdk/pull/9639) Check store keys length before accessing them by making sure that `key` is of length `m+1` (for `key[n:m]`)
* (types) [\#9627](https://github.com/cosmos/cosmos-sdk/pull/9627) Fix nil pointer panic on `NewBigIntFromInt`
* (x/genutil) [\#9574](https://github.com/cosmos/cosmos-sdk/pull/9575) Actually use the `gentx` client tx flags (like `--keyring-dir`)
* (x/distribution) [\#9599](https://github.com/cosmos/cosmos-sdk/pull/9599) Withdraw rewards event now includes a value attribute even if there are 0 rewards (due to situations like 100% commission).
* (x/genutil) [\#9638](https://github.com/cosmos/cosmos-sdk/pull/9638) Added missing validator key save when recovering from mnemonic
* [\#9762](https://github.com/cosmos/cosmos-sdk/pull/9762) The init command uses the chain-id from the client config if --chain-id is not provided
* [\#9854](https://github.com/cosmos/cosmos-sdk/pull/9854) Fixed the `make proto-gen` to get dynamic container name based on project name for the cosmos based sdks.
* [\#9980](https://github.com/cosmos/cosmos-sdk/pull/9980) Returning the error when the invalid argument is passed to bank query total supply cli.
* (server) [#10016](https://github.com/cosmos/cosmos-sdk/issues/10016) Fix marshaling of index-events into server config file.
* [\#10184](https://github.com/cosmos/cosmos-sdk/pull/10184) Fixed CLI tx commands to no longer explicitly require the chain-id flag as this value can come from a user config.
* [\#10239](https://github.com/cosmos/cosmos-sdk/pull/10239) Fixed x/bank/044 migrateDenomMetadata.
* (x/upgrade) [\#10189](https://github.com/cosmos/cosmos-sdk/issues/10189) Removed potential sources of non-determinism in upgrades
* [\#10258](https://github.com/cosmos/cosmos-sdk/issues/10258) Fixes issue related to segmentation fault on mac m1 arm64
* [\#10466](https://github.com/cosmos/cosmos-sdk/issues/10466) Fixes error with simulation tests when genesis start time is randomly created after the year 2262
* [\#10394](https://github.com/cosmos/cosmos-sdk/issues/10394) Fixes issue related to grpc-gateway of account balance by
  ibc-denom.
* [\#10593](https://github.com/cosmos/cosmos-sdk/pull/10593) Update swagger-ui to v4.1.0 to fix xss vulnerability.
* [\#10842](https://github.com/cosmos/cosmos-sdk/pull/10842) Fix error when `--generate-only`, `--max-msgs` fags set while executing `WithdrawAllRewards` command.
* [\#10897](https://github.com/cosmos/cosmos-sdk/pull/10897) Fix: set a non-zero value on gas overflow.
* [#9790](https://github.com/cosmos/cosmos-sdk/pull/10687) Fix behavior of `DecCoins.MulDecTruncate`.
* [\#10990](https://github.com/cosmos/cosmos-sdk/pull/10990) Fixes missing `iavl-cache-size` config parsing in `GetConfig` method.
* (crypto) [#11027] Remove dependency on Tendermint core for xsalsa20symmetric.
* (x/authz) [\#10447](https://github.com/cosmos/cosmos-sdk/pull/10447) Fix authz `NewGrant` expiration check.
* (x/authz) [\#10633](https://github.com/cosmos/cosmos-sdk/pull/10633) Fixed authorization not found error when executing message.
* [#11222](https://github.com/cosmos/cosmos-sdk/pull/11222) reject query with block height in the future
* [#11229](https://github.com/cosmos/cosmos-sdk/pull/11229) Handled the error message of `transaction encountered error` from tendermint.
* (x/authz) [\#11252](https://github.com/cosmos/cosmos-sdk/pull/11252) Allow insufficient funds error for authz simulation
* (cli) [\#11313](https://github.com/cosmos/cosmos-sdk/pull/11313) Fixes `--gas auto` when executing CLI transactions in `--generate-only` mode
* (cli) [\#11337](https://github.com/cosmos/cosmos-sdk/pull/11337) Fixes `show-adress` cli cmd
* (crypto) [\#11298](https://github.com/cosmos/cosmos-sdk/pull/11298) Fix cgo secp signature verification and update libscep256k1 library.
* (x/authz) [\#11512](https://github.com/cosmos/cosmos-sdk/pull/11512) Fix response of a panic to error, when subtracting balances.
* (rosetta) [\#11590](https://github.com/cosmos/cosmos-sdk/pull/11590) `/block` returns an error with nil pointer when a request has both of index and hash and increase timeout for huge genesis.
* (x/feegrant) [\#11813](https://github.com/cosmos/cosmos-sdk/pull/11813) Fix pagination total count in `AllowancesByGranter` query.
* (simapp) [\#11855](https://github.com/cosmos/cosmos-sdk/pull/11855) Use `sdkmath.Int` instead of `int64` for `SimulationState.InitialStake`.
* (x/capability) [\#11737](https://github.com/cosmos/cosmos-sdk/pull/11737) Use a fixed length encoding of `Capability` pointer for `FwdCapabilityKey`

### State Machine Breaking

* (x/upgrade) [\#11800](https://github.com/cosmos/cosmos-sdk/pull/11800) Fix `GetLastCompleteUpgrade` to properly return the latest upgrade.
* [\#10564](https://github.com/cosmos/cosmos-sdk/pull/10564) Fix bug when updating allowance inside AllowedMsgAllowance
* (x/auth)[\#9596](https://github.com/cosmos/cosmos-sdk/pull/9596) Enable creating periodic vesting accounts with a transactions instead of requiring them to be created in genesis.
* (x/bank) [\#9611](https://github.com/cosmos/cosmos-sdk/pull/9611) Introduce a new index to act as a reverse index between a denomination and address allowing to query for
  token holders of a specific denomination. `DenomOwners` is updated to use the new reverse index.
* (x/bank) [\#9832](https://github.com/cosmos/cosmos-sdk/pull/9832) Account balance is stored as `sdk.Int` rather than `sdk.Coin`.
* (x/bank) [\#9890](https://github.com/cosmos/cosmos-sdk/pull/9890) Remove duplicate denom from denom metadata key.
* (x/upgrade) [\#10189](https://github.com/cosmos/cosmos-sdk/issues/10189) Removed potential sources of non-determinism in upgrades
* [\#10422](https://github.com/cosmos/cosmos-sdk/pull/10422) and [\#10529](https://github.com/cosmos/cosmos-sdk/pull/10529) Add `MinCommissionRate` param to `x/staking` module.
* (x/gov) [#10763](https://github.com/cosmos/cosmos-sdk/pull/10763) modify the fields in `TallyParams` to use `string` instead of `bytes`
* [#10770](https://github.com/cosmos/cosmos-sdk/pull/10770) revert tx when block gas limit exceeded
* (x/gov) [\#10868](https://github.com/cosmos/cosmos-sdk/pull/10868) Bump gov to v1beta2. Both v1beta1 and v1beta2 queries and Msgs are accepted.
* [\#11011](https://github.com/cosmos/cosmos-sdk/pull/11011) Remove burning of deposits when qourum is not reached on a governance proposal and when the deposit is not fully met.
* [\#11019](https://github.com/cosmos/cosmos-sdk/pull/11019) Add `MsgCreatePermanentLockedAccount` and CLI method for creating permanent locked account
* (x/staking) [\#10885] (https://github.com/cosmos/cosmos-sdk/pull/10885) Add new `CancelUnbondingDelegation`
  transaction to `x/staking` module. Delegators can now cancel unbonding delegation entry and delegate back to validator.
* (x/feegrant) [\#10830](https://github.com/cosmos/cosmos-sdk/pull/10830) Expired allowances will be pruned from state.
* (x/authz,x/feegrant) [\#11214](https://github.com/cosmos/cosmos-sdk/pull/11214) Fix Amino JSON encoding of authz and feegrant Msgs to be consistent with other modules.
* (authz)[\#11060](https://github.com/cosmos/cosmos-sdk/pull/11060) Support grant with no expire time.
* (x/gov) [\#10868](https://github.com/cosmos/cosmos-sdk/pull/10868) Bump gov to v1. 
* (x/bank) [\#11859](https://github.com/cosmos/cosmos-sdk/pull/11859) Move the SendEnabled information out of the Params and into the state store directly.

### Deprecated

* (x/upgrade) [\#9906](https://github.com/cosmos/cosmos-sdk/pull/9906) Deprecate `UpgradeConsensusState` gRPC query since this functionality is only used for IBC, which now has its own [IBC replacement](https://github.com/cosmos/ibc-go/blob/2c880a22e9f9cc75f62b527ca94aa75ce1106001/proto/ibc/core/client/v1/query.proto#L54)
* (types) [\#10948](https://github.com/cosmos/cosmos-sdk/issues/10948) Deprecate the types.DBBackend variable and types.NewLevelDB function. They are replaced by a new entry in `app.toml`: `app-db-backend` and `tendermint/tm-db`s `NewDB` function. If `app-db-backend` is defined, then it is used. Otherwise, if `types.DBBackend` is defined, it is used (until removed: [\#11241](https://github.com/cosmos/cosmos-sdk/issues/11241)). Otherwise, Tendermint config's `db-backend` is used.
* (x/bank) [\#11859](https://github.com/cosmos/cosmos-sdk/pull/11859) The Params.SendEnabled field is deprecated and unusable.
  The information can now be accessed using the BankKeeper.
  Setting can be done using MsgSetSendEnabled as a governance proposal.
  A SendEnabled query has been added to both GRPC and CLI.

## [v0.45.3](https://github.com/cosmos/cosmos-sdk/releases/tag/v0.45.3) - 2022-04-12

### Improvements

* [\#11562](https://github.com/cosmos/cosmos-sdk/pull/11562) Updated Tendermint to v0.34.19; `unsafe-reset-all` command has been moved to the `tendermint` sub-command.

### Features

* (x/upgrade) [\#11551](https://github.com/cosmos/cosmos-sdk/pull/11551) Update `ScheduleUpgrade` for chains to schedule an automated upgrade on `BeginBlock` without having to go though governance.

## [v0.45.2](https://github.com/cosmos/cosmos-sdk/releases/tag/v0.45.2) - 2022-04-05

### Features

* (tx) [#\11533](https://github.com/cosmos/cosmos-sdk/pull/11533) Register [`EIP191`](https://eips.ethereum.org/EIPS/eip-191) as an available `SignMode` for chains to use.
* [\#11430](https://github.com/cosmos/cosmos-sdk/pull/11430) Introduce a new `grpc-only` flag, such that when enabled, will start the node in a query-only mode. Note, gRPC MUST be enabled with this flag.
* (x/bank) [\#11417](https://github.com/cosmos/cosmos-sdk/pull/11417) Introduce a new `SpendableBalances` gRPC query that retrieves an account's total (paginated) spendable balances.
* (x/bank) [\#10771](https://github.com/cosmos/cosmos-sdk/pull/10771) Add safety check on bank module perms to allow module-specific mint restrictions (e.g. only minting a certain denom).
* (x/bank) [\#10771](https://github.com/cosmos/cosmos-sdk/pull/10771) Add `bank.BankKeeper.WithMintCoinsRestriction` function to restrict use of bank `MintCoins` usage. This function is not on the bank `Keeper` interface, so it's not API-breaking, but only additive on the keeper implementation.
* [\#10944](https://github.com/cosmos/cosmos-sdk/pull/10944) `x/authz` add all grants by grantee query
* [\#11124](https://github.com/cosmos/cosmos-sdk/pull/11124) Add `GetAllVersions` to application store
* (x/auth) [\#10880](https://github.com/cosmos/cosmos-sdk/pull/10880) Added a new query to the tx query service that returns a block with transactions fully decoded.
* [#11314](https://github.com/cosmos/cosmos-sdk/pull/11314) Add state rollback command.

### Bug Fixes

* [\#11354](https://github.com/cosmos/cosmos-sdk/pull/11355) Added missing pagination flag for `bank q total` query.
* [\#11197](https://github.com/cosmos/cosmos-sdk/pull/11197) Signing with multisig now works with multisig address which is not in the keyring. 
* (client) [\#11283](https://github.com/cosmos/cosmos-sdk/issues/11283) Support multiple keys for tx simulation and setting automatic gas for txs.
* (store) [\#11177](https://github.com/cosmos/cosmos-sdk/pull/11177) Update the prune `everything` strategy to store the last two heights.
* (store) [\#11117](https://github.com/cosmos/cosmos-sdk/pull/11117) Fix data race in store trace component
* (x/authz) [\#11252](https://github.com/cosmos/cosmos-sdk/pull/11252) Allow insufficient funds error for authz simulation
* (crypto) [\#11298](https://github.com/cosmos/cosmos-sdk/pull/11298) Fix cgo secp signature verification and update libscep256k1 library. 

### Improvements

* [\#9576](https://github.com/cosmos/cosmos-sdk/pull/9576) Add debug error message to query result when enabled
* (types) [\#11200](https://github.com/cosmos/cosmos-sdk/pull/11200) Added `Min()` and `Max()` operations on sdk.Coins.
* [#11267](https://github.com/cosmos/cosmos-sdk/pull/11267) Add hooks to allow app modules to add things to state-sync (backport #10961).

## [v0.45.1](https://github.com/cosmos/cosmos-sdk/releases/tag/v0.45.1) - 2022-02-03

### Bug Fixes

* (grpc) [\#10985](https://github.com/cosmos/cosmos-sdk/pull/10992) The `/cosmos/tx/v1beta1/txs/{hash}` endpoint returns a 404 when a tx does not exist.
* [\#10990](https://github.com/cosmos/cosmos-sdk/pull/10990) Fixes missing `iavl-cache-size` config parsing in `GetConfig` method.
* [#11222](https://github.com/cosmos/cosmos-sdk/pull/11222) reject query with block height in the future

### Improvements

* [\#10407](https://github.com/cosmos/cosmos-sdk/pull/10407) Added validation to `x/upgrade` module's `BeginBlock` to check accidental binary downgrades
* [\#10768](https://github.com/cosmos/cosmos-sdk/pull/10768) Extra logging in in-place store migrations.

## [v0.45.0](https://github.com/cosmos/cosmos-sdk/releases/tag/v0.45.0) - 2022-01-18

### State Machine Breaking

* [#10833](https://github.com/cosmos/cosmos-sdk/pull/10833) fix reported tx gas used when block gas limit exceeded.
* (auth) [\#10536](https://github.com/cosmos/cosmos-sdk/pull/10536]) Enable `SetSequence` for `ModuleAccount`.
* (store) [#10218](https://github.com/cosmos/cosmos-sdk/pull/10218) Charge gas even when there are no entries while seeking.
* (store) [#10247](https://github.com/cosmos/cosmos-sdk/pull/10247) Charge gas for the key length in gas meter.
* (x/gov) [\#10740](https://github.com/cosmos/cosmos-sdk/pull/10740) Increase maximum proposal description size from 5k characters to 10k characters.
* [#10814](https://github.com/cosmos/cosmos-sdk/pull/10814) revert tx when block gas limit exceeded.

### API Breaking Changes

* [\#10561](https://github.com/cosmos/cosmos-sdk/pull/10561) The `CommitMultiStore` interface contains a new `SetIAVLCacheSize` method
* [\#10922](https://github.com/cosmos/cosmos-sdk/pull/10922), [/#10956](https://github.com/cosmos/cosmos-sdk/pull/10956) Deprecate key `server.Generate*` functions and move them to `testutil` and support custom mnemonics in in-process testing network. Moved `TestMnemonic` from `testutil` package to `testdata`.
* [\#11049](https://github.com/cosmos/cosmos-sdk/pull/11049) Add custom tendermint config variables into root command. Allows App developers to set config.toml variables.

### Features

* [\#10614](https://github.com/cosmos/cosmos-sdk/pull/10614) Support in-place migration ordering

### Improvements

* [\#10486](https://github.com/cosmos/cosmos-sdk/pull/10486) store/cachekv's `Store.Write` conservatively
  looks up keys, but also uses the [map clearing idiom](https://bencher.orijtech.com/perfclinic/mapclearing/)
  to reduce the RAM usage, CPU time usage, and garbage collection pressure from clearing maps,
  instead of allocating new maps.
* (module) [\#10711](https://github.com/cosmos/cosmos-sdk/pull/10711) Panic at startup if the app developer forgot to add modules in the `SetOrder{BeginBlocker, EndBlocker, InitGenesis, ExportGenesis}` functions. This means that all modules, even those who have empty implementations for those methods, need to be added to `SetOrder*`.
* (types) [\#10076](https://github.com/cosmos/cosmos-sdk/pull/10076) Significantly speedup and lower allocations for `Coins.String()`.
* (auth) [\#10022](https://github.com/cosmos/cosmos-sdk/pull/10022) `AuthKeeper` interface in `x/auth` now includes a function `HasAccount`.
* [\#10393](https://github.com/cosmos/cosmos-sdk/pull/10393) Add `HasSupply` method to bank keeper to ensure that input denom actually exists on chain.

### Bug Fixes

* (std/codec) [/#10595](https://github.com/cosmos/cosmos-sdk/pull/10595) Add evidence to std/codec to be able to decode evidence in client interactions.
* (types) [\#9627](https://github.com/cosmos/cosmos-sdk/pull/9627) Fix nil pointer panic on `NewBigIntFromInt`.
* [#10725](https://github.com/cosmos/cosmos-sdk/pull/10725) populate `ctx.ConsensusParams` for begin/end blockers.
* [\#9829](https://github.com/cosmos/cosmos-sdk/pull/9829) Fixed Coin denom sorting not being checked during `Balance.Validate` check. Refactored the Validation logic to use `Coins.Validate` for `Balance.Coins`
* [\#10061](https://github.com/cosmos/cosmos-sdk/pull/10061) and [\#10515](https://github.com/cosmos/cosmos-sdk/pull/10515) Ensure that `LegacyAminoPubKey` struct correctly unmarshals from JSON

## [v0.44.8](https://github.com/cosmos/cosmos-sdk/releases/tag/v0.44.8) - 2022-04-12

### Improvements

* [\#11563](https://github.com/cosmos/cosmos-sdk/pull/11563) Updated Tendermint to v0.34.19; `unsafe-reset-all` command has been moved to the `tendermint` sub-command.

## [v0.44.7](https://github.com/cosmos/cosmos-sdk/releases/tag/v0.44.7) - 2022-04-04

### Features

* (x/bank) [\#10771](https://github.com/cosmos/cosmos-sdk/pull/10771) Add safety check on bank module perms to allow module-specific mint restrictions (e.g. only minting a certain denom).
* (x/bank) [\#10771](https://github.com/cosmos/cosmos-sdk/pull/10771) Add `bank.BankKeeper.WithMintCoinsRestriction` function to restrict use of bank `MintCoins` usage. This function is not on the bank `Keeper` interface, so it's not API-breaking, but only additive on the keeper implementation.

### Bug Fixes

* [\#11354](https://github.com/cosmos/cosmos-sdk/pull/11355) Added missing pagination flag for `bank q total` query.
* (store) [\#11177](https://github.com/cosmos/cosmos-sdk/pull/11177) Update the prune `everything` strategy to store the last two heights.
* (store) [\#11117](https://github.com/cosmos/cosmos-sdk/pull/11117) Fix data race in store trace component
* (x/authz) [\#11252](https://github.com/cosmos/cosmos-sdk/pull/11252) Allow insufficient funds error for authz simulation

### Improvements

* [\#9576](https://github.com/cosmos/cosmos-sdk/pull/9576) Add debug error message to query result when enabled

## [v0.44.6](https://github.com/cosmos/cosmos-sdk/releases/tag/v0.44.6) - 2022-02-02

### Features

* [\#11124](https://github.com/cosmos/cosmos-sdk/pull/11124) Add `GetAllVersions` to application store

### Bug Fixes

* (grpc) [\#10985](https://github.com/cosmos/cosmos-sdk/pull/10992) The `/cosmos/tx/v1beta1/txs/{hash}` endpoint returns a 404 when a tx does not exist.
* (std/codec) [/#10595](https://github.com/cosmos/cosmos-sdk/pull/10595) Add evidence to std/codec to be able to decode evidence in client interactions. 
* [#10725](https://github.com/cosmos/cosmos-sdk/pull/10725) populate `ctx.ConsensusParams` for begin/end blockers.
* [\#10061](https://github.com/cosmos/cosmos-sdk/pull/10061) and [\#10515](https://github.com/cosmos/cosmos-sdk/pull/10515) Ensure that `LegacyAminoPubKey` struct correctly unmarshals from JSON

### Improvements

* [#10823](https://github.com/cosmos/cosmos-sdk/pull/10823) updated ambiguous cli description for creating feegrant.

## [v0.44.5](https://github.com/cosmos/cosmos-sdk/releases/tag/v0.44.5) - 2021-12-02

### Improvements

* (baseapp) [\#10631](https://github.com/cosmos/cosmos-sdk/pull/10631)  Emit ante events even for the failed txs.
* (store) [\#10741](https://github.com/cosmos/cosmos-sdk/pull/10741) Significantly speedup iterator creation after delete heavy workloads. Significantly improves IBC migration times.

### Bug Fixes

* [\#10648](https://github.com/cosmos/cosmos-sdk/pull/10648) Upgrade IAVL to 0.17.3 to solve race condition bug in IAVL.

## [v0.44.4](https://github.com/cosmos/cosmos-sdk/releases/tag/v0.44.4) - 2021-11-25

### Improvements

* (types) [\#10630](https://github.com/cosmos/cosmos-sdk/pull/10630) Add an `Events` field to the `TxResponse` type that captures _all_ events emitted by a transaction, unlike `Logs` which only contains events emitted during message execution.
* (x/upgrade) [\#10532](https://github.com/cosmos/cosmos-sdk/pull/10532)  Add `keeper.DumpUpgradeInfoWithInfoToDisk` to include `Plan.Info` in the upgrade-info file.
* (store) [\#10544](https://github.com/cosmos/cosmos-sdk/pull/10544) Use the new IAVL iterator structure which significantly improves iterator performance.

### Bug Fixes

* [\#10827](https://github.com/cosmos/cosmos-sdk/pull/10827) Create query `Context` with requested block height
* [\#10414](https://github.com/cosmos/cosmos-sdk/pull/10414) Use `sdk.GetConfig().GetFullBIP44Path()` instead `sdk.FullFundraiserPath` to generate key
* (bank) [\#10394](https://github.com/cosmos/cosmos-sdk/pull/10394) Fix: query account balance by ibc denom.
* [\10608](https://github.com/cosmos/cosmos-sdk/pull/10608) Change the order of module migration by pushing x/auth to the end. Auth module depends on other modules and should be run last. We have updated the documentation to provide more details how to change module migration order. This is technically a breaking change, but only impacts updates between the upgrades with version change, hence migrating from the previous patch release doesn't cause new migration and doesn't break the state.
* [\#10674](https://github.com/cosmos/cosmos-sdk/pull/10674) Fix issue with `Error.Wrap` and `Error.Wrapf` usage with `errors.Is`.

## [v0.44.3](https://github.com/cosmos/cosmos-sdk/releases/tag/v0.44.3) - 2021-10-21

### Improvements

* [\#10768](https://github.com/cosmos/cosmos-sdk/pull/10768) Added extra logging for tracking in-place store migrations
* [\#10262](https://github.com/cosmos/cosmos-sdk/pull/10262) Remove unnecessary logging in `x/feegrant` simulation.
* [\#10327](https://github.com/cosmos/cosmos-sdk/pull/10327) Add null guard for possible nil `Amount` in tx fee `Coins`
* [\#10339](https://github.com/cosmos/cosmos-sdk/pull/10339) Improve performance of `removeZeroCoins` by only allocating memory when necessary
* [\#10045](https://github.com/cosmos/cosmos-sdk/pull/10045) Revert [#8549](https://github.com/cosmos/cosmos-sdk/pull/8549). Do not route grpc queries through Tendermint.
* (deps) [\#10375](https://github.com/cosmos/cosmos-sdk/pull/10375) Bump Tendermint to [v0.34.14](https://github.com/tendermint/tendermint/releases/tag/v0.34.14).
* [\#10024](https://github.com/cosmos/cosmos-sdk/pull/10024) `store/cachekv` performance improvement by reduced growth factor for iterator ranging by using binary searches to find dirty items when unsorted key count >= 1024.

### Bug Fixes

* (client) [#10226](https://github.com/cosmos/cosmos-sdk/pull/10226) Fix --home flag parsing.
* (rosetta) [\#10340](https://github.com/cosmos/cosmos-sdk/pull/10340) Use `GenesisChunked(ctx)` instead `Genesis(ctx)` to get genesis block height

## [v0.44.2](https://github.com/cosmos/cosmos-sdk/releases/tag/v0.44.2) - 2021-10-12

Security Release. No breaking changes related to 0.44.x.

## [v0.44.1](https://github.com/cosmos/cosmos-sdk/releases/tag/v0.44.1) - 2021-09-29

### Improvements

* (store) [\#10040](https://github.com/cosmos/cosmos-sdk/pull/10040) Bump IAVL to v0.17.1 which includes performance improvements on a batch load.
* (types) [\#10021](https://github.com/cosmos/cosmos-sdk/pull/10021) Speedup coins.AmountOf(), by removing many intermittent regex calls.
* [\#10077](https://github.com/cosmos/cosmos-sdk/pull/10077) Remove telemetry on `GasKV` and `CacheKV` store Get/Set operations, significantly improving their performance.
* (store) [\#10026](https://github.com/cosmos/cosmos-sdk/pull/10026) Improve CacheKVStore datastructures / algorithms, to no longer take O(N^2) time when interleaving iterators and insertions.

### Bug Fixes

* [\#9969](https://github.com/cosmos/cosmos-sdk/pull/9969) fix: use keyring in config for add-genesis-account cmd.
* (x/genutil) [#10104](https://github.com/cosmos/cosmos-sdk/pull/10104) Ensure the `init` command reads the `--home` flag value correctly.
* (x/feegrant) [\#10049](https://github.com/cosmos/cosmos-sdk/issues/10049) Fixed the error message when `period` or `period-limit` flag is not set on a feegrant grant transaction.

### Client Breaking Changes

* [\#9879](https://github.com/cosmos/cosmos-sdk/pull/9879) Modify ABCI Queries to use `abci.QueryRequest` Height field if it is non-zero, otherwise continue using context height.

## [v0.44.0](https://github.com/cosmos/cosmos-sdk/releases/tag/v0.44.0) - 2021-09-01

### Features

* [\#9860](https://github.com/cosmos/cosmos-sdk/pull/9860) Emit transaction fee in ante handler fee decorator. The event type is `tx` and the attribute is `fee`.

### Improvements

* (deps) [\#9956](https://github.com/cosmos/cosmos-sdk/pull/9956) Bump Tendermint to [v0.34.12](https://github.com/tendermint/tendermint/releases/tag/v0.34.12).

### Deprecated

* (x/upgrade) [\#9906](https://github.com/cosmos/cosmos-sdk/pull/9906) Deprecate `UpgradeConsensusState` gRPC query since this functionality is only used for IBC, which now has its own [IBC replacement](https://github.com/cosmos/ibc-go/blob/2c880a22e9f9cc75f62b527ca94aa75ce1106001/proto/ibc/core/client/v1/query.proto#L54)

### Bug Fixes

* [\#9965](https://github.com/cosmos/cosmos-sdk/pull/9965) Fixed `simd version` command output to report the right release tag.
* (x/upgrade) [\#10189](https://github.com/cosmos/cosmos-sdk/issues/10189) Removed potential sources of non-determinism in upgrades.

### Client Breaking Changes

* [\#10041](https://github.com/cosmos/cosmos-sdk/pull/10041) Remove broadcast & encode legacy REST endpoints. Please see the [REST Endpoints Migration guide](https://docs.cosmos.network/master/migrations/rest.html) to migrate to the new REST endpoints.

## [v0.43.0](https://github.com/cosmos/cosmos-sdk/releases/tag/v0.43.0) - 2021-08-10

### Features

* [\#6711](https://github.com/cosmos/cosmos-sdk/pull/6711) Make integration test suites reusable by apps, tests are exported in each module's `client/testutil` package.
* [\#8077](https://github.com/cosmos/cosmos-sdk/pull/8077) Added support for grpc-web, enabling browsers to communicate with a chain's gRPC server
* [\#8965](https://github.com/cosmos/cosmos-sdk/pull/8965) cosmos reflection now provides more information on the application such as: deliverable msgs, sdk.Config info etc (still in alpha stage).
* [\#8520](https://github.com/cosmos/cosmos-sdk/pull/8520) Add support for permanently locked vesting accounts.
* [\#8559](https://github.com/cosmos/cosmos-sdk/pull/8559) Added Protobuf compatible secp256r1 ECDSA signatures.
* [\#8786](https://github.com/cosmos/cosmos-sdk/pull/8786) Enabled secp256r1 in x/auth.
* (rosetta) [\#8729](https://github.com/cosmos/cosmos-sdk/pull/8729) Data API fully supports balance tracking. Construction API can now construct any message supported by the application.
* [\#8754](https://github.com/cosmos/cosmos-sdk/pull/8875) Added support for reverse iteration to pagination.
* (types) [\#9079](https://github.com/cosmos/cosmos-sdk/issues/9079) Add `AddAmount`/`SubAmount` methods to `sdk.Coin`.
* [#9088](https://github.com/cosmos/cosmos-sdk/pull/9088) Added implementation to ADR-28 Derived Addresses.
* [\#9133](https://github.com/cosmos/cosmos-sdk/pull/9133) Added hooks for governance actions.
* (x/staking) [\#9214](https://github.com/cosmos/cosmos-sdk/pull/9214) Added `new_shares` attribute inside `EventTypeDelegate` event.
* [\#9382](https://github.com/cosmos/cosmos-sdk/pull/9382) feat: add Dec.Float64() function.
* [\#9457](https://github.com/cosmos/cosmos-sdk/pull/9457) Add amino support for x/authz and x/feegrant Msgs.
* [\#9498](https://github.com/cosmos/cosmos-sdk/pull/9498) Added `Codec: codec.Codec` attribute to `client/Context` structure.
* [\#9540](https://github.com/cosmos/cosmos-sdk/pull/9540) Add output flag for query txs command.
* (errors) [\#8845](https://github.com/cosmos/cosmos-sdk/pull/8845) Add `Error.Wrap` handy method
* [\#8518](https://github.com/cosmos/cosmos-sdk/pull/8518) Help users of multisig wallets debug signature issues.
* [\#9573](https://github.com/cosmos/cosmos-sdk/pull/9573) ADR 040 implementation: New DB interface
* [\#9952](https://github.com/cosmos/cosmos-sdk/pull/9952) ADR 040: Implement in-memory DB backend
* [\#9848](https://github.com/cosmos/cosmos-sdk/pull/9848) ADR-040: Implement BadgerDB backend
* [\#9851](https://github.com/cosmos/cosmos-sdk/pull/9851) ADR-040: Implement RocksDB backend
* [\#10308](https://github.com/cosmos/cosmos-sdk/pull/10308) ADR-040: Implement DBConnection.Revert
* [\#9892](https://github.com/cosmos/cosmos-sdk/pull/9892) ADR-040: KV Store with decoupled storage and state commitment


### Client Breaking Changes

* [\#8363](https://github.com/cosmos/cosmos-sdk/pull/8363) Addresses no longer have a fixed 20-byte length. From the SDK modules' point of view, any 1-255 bytes-long byte array is a valid address.
* (crypto/ed25519) [\#8690] Adopt zip1215 ed2559 verification rules.
* [\#8849](https://github.com/cosmos/cosmos-sdk/pull/8849) Upgrade module no longer supports time based upgrades.
* [\#7477](https://github.com/cosmos/cosmos-sdk/pull/7477) Changed Bech32 Public Key serialization in the client facing functionality (CLI, MsgServer, QueryServer):
    * updated the keyring display structure (it uses protobuf JSON serialization) - the output is more verbose.
    * Renamed `MarshalAny` and `UnmarshalAny` to `MarshalInterface` and `UnmarshalInterface` respectively. These functions must take an interface as parameter (not a concrete type nor `Any` object). Underneath they use `Any` wrapping for correct protobuf serialization.
    * CLI: removed `--text` flag from `show-node-id` command; the text format for public keys is not used any more - instead we use ProtoJSON.
* (store) [\#8790](https://github.com/cosmos/cosmos-sdk/pull/8790) Reduce gas costs by 10x for transient store operations.
* [\#9139](https://github.com/cosmos/cosmos-sdk/pull/9139) Querying events:
    * via `ServiceMsg` TypeURLs (e.g. `message.action='/cosmos.bank.v1beta1.Msg/Send'`) does not work anymore,
    * via legacy `msg.Type()` (e.g. `message.action='send'`) is being deprecated, new `Msg`s won't emit these events.
    * Please use concrete `Msg` TypeURLs instead (e.g. `message.action='/cosmos.bank.v1beta1.MsgSend'`).
* [\#9859](https://github.com/cosmos/cosmos-sdk/pull/9859) The `default` pruning strategy now keeps the last 362880 blocks instead of 100. 362880 equates to roughly enough blocks to cover the entire unbonding period assuming a 21 day unbonding period and 5s block time.
* [\#9785](https://github.com/cosmos/cosmos-sdk/issues/9785) Missing coin denomination in logs


### API Breaking Changes

* (keyring) [#\8662](https://github.com/cosmos/cosmos-sdk/pull/8662) `NewMnemonic` now receives an additional `passphrase` argument to secure the key generated by the bip39 mnemonic.
* (x/bank) [\#8473](https://github.com/cosmos/cosmos-sdk/pull/8473) Bank keeper does not expose unsafe balance changing methods such as `SetBalance`, `SetSupply` etc.
* (x/staking) [\#8473](https://github.com/cosmos/cosmos-sdk/pull/8473) On genesis init, if non bonded pool and bonded pool balance, coming from the bank module, does not match what is saved in the staking state, the initialization will panic.
* (x/gov) [\#8473](https://github.com/cosmos/cosmos-sdk/pull/8473) On genesis init, if the gov module account balance, coming from bank module state, does not match the one in gov module state, the initialization will panic.
* (x/distribution) [\#8473](https://github.com/cosmos/cosmos-sdk/pull/8473) On genesis init, if the distribution module account balance, coming from bank module state, does not match the one in distribution module state, the initialization will panic.
* (client/keys) [\#8500](https://github.com/cosmos/cosmos-sdk/pull/8500) `InfoImporter` interface is removed from legacy keybase.
* (x/staking) [\#8505](https://github.com/cosmos/cosmos-sdk/pull/8505) `sdk.PowerReduction` has been renamed to `sdk.DefaultPowerReduction`, and most staking functions relying on power reduction take a new function argument, instead of relying on that global variable.
* [\#8629](https://github.com/cosmos/cosmos-sdk/pull/8629) Deprecated `SetFullFundraiserPath` from `Config` in favor of `SetPurpose` and `SetCoinType`.
* (x/upgrade) [\#8673](https://github.com/cosmos/cosmos-sdk/pull/8673) Remove IBC logic from x/upgrade. Deprecates IBC fields in an Upgrade Plan, an error will be thrown if they are set. IBC upgrade logic moved to 02-client and an IBC UpgradeProposal is added.
* (x/bank) [\#8517](https://github.com/cosmos/cosmos-sdk/pull/8517) `SupplyI` interface and `Supply` are removed and uses `sdk.Coins` for supply tracking
* (x/upgrade) [\#8743](https://github.com/cosmos/cosmos-sdk/pull/8743) `UpgradeHandler` includes a new argument `VersionMap` which helps facilitate in-place migrations.
* (x/auth) [\#8129](https://github.com/cosmos/cosmos-sdk/pull/8828) Updated `SigVerifiableTx.GetPubKeys` method signature to return error.
* (x/upgrade) [\7487](https://github.com/cosmos/cosmos-sdk/pull/8897) Upgrade `Keeper` takes new argument `ProtocolVersionSetter` which implements setting a protocol version on baseapp.
* (baseapp) [\7487](https://github.com/cosmos/cosmos-sdk/pull/8897) BaseApp's fields appVersion and version were swapped to match Tendermint's fields.
* [\#8682](https://github.com/cosmos/cosmos-sdk/pull/8682) `ante.NewAnteHandler` updated to receive all positional params as `ante.HandlerOptions` struct. If required fields aren't set, throws error accordingly.
* (x/staking/types) [\#7447](https://github.com/cosmos/cosmos-sdk/issues/7447) Remove bech32 PubKey support:
    * `ValidatorI` interface update: `GetConsPubKey` renamed to `TmConsPubKey` (this is to clarify the return type: consensus public key must be a tendermint key); `TmConsPubKey`, `GetConsAddr` methods return error.
    * `Validator` updated according to the `ValidatorI` changes described above.
    * `ToTmValidator` function: added `error` to return values.
    * `Validator.ConsensusPubkey` type changed from `string` to `codectypes.Any`.
    * `MsgCreateValidator.Pubkey` type changed from `string` to `codectypes.Any`.
* (client) [\#8926](https://github.com/cosmos/cosmos-sdk/pull/8926) `client/tx.PrepareFactory` has been converted to a private function, as it's only used internally.
* (auth/tx) [\#8926](https://github.com/cosmos/cosmos-sdk/pull/8926) The `ProtoTxProvider` interface used as a workaround for transaction simulation has been removed.
* (x/bank) [\#8798](https://github.com/cosmos/cosmos-sdk/pull/8798) `GetTotalSupply` is removed in favour of `GetPaginatedTotalSupply`
* (keyring) [\#8739](https://github.com/cosmos/cosmos-sdk/pull/8739) Rename InfoImporter -> LegacyInfoImporter.
* (x/bank/types) [\#9061](https://github.com/cosmos/cosmos-sdk/pull/9061) `AddressFromBalancesStore` now returns an error for invalid key instead of panic.
* (x/auth) [\#9144](https://github.com/cosmos/cosmos-sdk/pull/9144) The `NewTxTimeoutHeightDecorator` antehandler has been converted from a struct to a function.
* (codec) [\#9226](https://github.com/cosmos/cosmos-sdk/pull/9226) Rename codec interfaces and methods, to follow a general Go interfaces:
    * `codec.Marshaler` → `codec.Codec` (this defines objects which serialize other objects)
    * `codec.BinaryMarshaler` → `codec.BinaryCodec`
    * `codec.JSONMarshaler` → `codec.JSONCodec`
    * Removed `BinaryBare` suffix from `BinaryCodec` methods (`MarshalBinaryBare`, `UnmarshalBinaryBare`, ...)
    * Removed `Binary` infix from `BinaryCodec` methods (`MarshalBinaryLengthPrefixed`, `UnmarshalBinaryLengthPrefixed`, ...)
* [\#9139](https://github.com/cosmos/cosmos-sdk/pull/9139) `ServiceMsg` TypeURLs (e.g. `/cosmos.bank.v1beta1.Msg/Send`) have been removed, as they don't comply to the Probobuf `Any` spec. Please use `Msg` type TypeURLs (e.g. `/cosmos.bank.v1beta1.MsgSend`). This has multiple consequences:
    * The `sdk.ServiceMsg` struct has been removed.
    * `sdk.Msg` now only contains `ValidateBasic` and `GetSigners` methods. The remaining methods `GetSignBytes`, `Route` and `Type` are moved to `legacytx.LegacyMsg`.
    * The `RegisterCustomTypeURL` function and the `cosmos.base.v1beta1.ServiceMsg` interface have been removed from the interface registry.
* (codec) [\#9251](https://github.com/cosmos/cosmos-sdk/pull/9251) Rename `clientCtx.JSONMarshaler` to `clientCtx.JSONCodec` as per #9226.
* (x/bank) [\#9271](https://github.com/cosmos/cosmos-sdk/pull/9271) SendEnabledCoin(s) renamed to IsSendEnabledCoin(s) to better reflect its functionality.
* (x/bank) [\#9550](https://github.com/cosmos/cosmos-sdk/pull/9550) `server.InterceptConfigsPreRunHandler` now takes 2 additional arguments: customAppConfigTemplate and customAppConfig. If you don't need to customize these, simply put `""` and `nil`.
* [\#8245](https://github.com/cosmos/cosmos-sdk/pull/8245) Removed `simapp.MakeCodecs` and use `simapp.MakeTestEncodingConfig` instead.
* (x/capability) [\#9836](https://github.com/cosmos/cosmos-sdk/pull/9836) Removed `InitializeAndSeal(ctx sdk.Context)` and replaced with `Seal()`. App must add x/capability module to the begin blockers which will assure that the x/capability keeper is properly initialized. The x/capability begin blocker must be run before any other module which uses x/capability.

### State Machine Breaking

* (x/{bank,distrib,gov,slashing,staking}) [\#8363](https://github.com/cosmos/cosmos-sdk/issues/8363) Store keys have been modified to allow for variable-length addresses.
* (x/evidence) [\#8502](https://github.com/cosmos/cosmos-sdk/pull/8502) `HandleEquivocationEvidence` persists the evidence to state.
* (x/gov) [\#7733](https://github.com/cosmos/cosmos-sdk/pull/7733) ADR 037 Implementation: Governance Split Votes, use `MsgWeightedVote` to send a split vote. Sending a regular `MsgVote` will convert the underlying vote option into a weighted vote with weight 1.
* (x/bank) [\#8656](https://github.com/cosmos/cosmos-sdk/pull/8656) balance and supply are now correctly tracked via `coin_spent`, `coin_received`, `coinbase` and `burn` events.
* (x/bank) [\#8517](https://github.com/cosmos/cosmos-sdk/pull/8517) Supply is now stored and tracked as `sdk.Coins`
* (x/bank) [\#9051](https://github.com/cosmos/cosmos-sdk/pull/9051) Supply value is stored as `sdk.Int` rather than `string`.


### CLI Breaking Changes

* [\#8880](https://github.com/cosmos/cosmos-sdk/pull/8880) The CLI `simd migrate v0.40 ...` command has been renamed to `simd migrate v0.42`.
* [\#8628](https://github.com/cosmos/cosmos-sdk/issues/8628) Commands no longer print outputs using `stderr` by default
* [\#9134](https://github.com/cosmos/cosmos-sdk/pull/9134) Renamed the CLI flag `--memo` to `--note`.
* [\#9291](https://github.com/cosmos/cosmos-sdk/pull/9291) Migration scripts prior to v0.38 have been removed from the CLI `migrate` command. The oldest supported migration is v0.39->v0.42.
* [\#9371](https://github.com/cosmos/cosmos-sdk/pull/9371) Non-zero default fees/Server will error if there's an empty value for min-gas-price in app.toml
* [\#9827](https://github.com/cosmos/cosmos-sdk/pull/9827) Ensure input parity of validator public key input between `tx staking create-validator` and `gentx`.
* [\#9621](https://github.com/cosmos/cosmos-sdk/pull/9621) Rollback [\#9371](https://github.com/cosmos/cosmos-sdk/pull/9371) and log warning if there's an empty value for min-gas-price in app.toml

### Improvements

* (store) [\#8012](https://github.com/cosmos/cosmos-sdk/pull/8012) Implementation of ADR-038 WriteListener and listen.KVStore
* (x/bank) [\#8614](https://github.com/cosmos/cosmos-sdk/issues/8614) Add `Name` and `Symbol` fields to denom metadata
* (x/auth) [\#8522](https://github.com/cosmos/cosmos-sdk/pull/8522) Allow to query all stored accounts
* (crypto/types) [\#8600](https://github.com/cosmos/cosmos-sdk/pull/8600) `CompactBitArray`: optimize the `NumTrueBitsBefore` method and add an `Equal` method.
* (x/upgrade) [\#8743](https://github.com/cosmos/cosmos-sdk/pull/8743) Add tracking module versions as per ADR-041
* (types) [\#8962](https://github.com/cosmos/cosmos-sdk/issues/8962) Add `Abs()` method to `sdk.Int`.
* (x/bank) [\#8950](https://github.com/cosmos/cosmos-sdk/pull/8950) Improve efficiency on supply updates.
* (store) [\#8811](https://github.com/cosmos/cosmos-sdk/pull/8811) store/cachekv: use typed `types/kv.List` instead of `container/list.List`. The change brings time spent on the time assertion cummulatively to 580ms down from 6.88s.
* (keyring) [\#8826](https://github.com/cosmos/cosmos-sdk/pull/8826) add trust to macOS Keychain for calling apps by default, avoiding repeating keychain popups that appears when dealing with keyring (key add, list, ...) operations.
* (makefile) [\#7933](https://github.com/cosmos/cosmos-sdk/issues/7933) Use Docker to generate swagger files.
* (crypto/types) [\#9196](https://github.com/cosmos/cosmos-sdk/pull/9196) Fix negative index accesses in CompactUnmarshal,GetIndex,SetIndex
* (makefile) [\#9192](https://github.com/cosmos/cosmos-sdk/pull/9192) Reuse proto containers in proto related jobs.
* [\#9205](https://github.com/cosmos/cosmos-sdk/pull/9205) Improve readability in `abci` handleQueryP2P
* [\#9231](https://github.com/cosmos/cosmos-sdk/pull/9231) Remove redundant staking errors.
* [\#9314](https://github.com/cosmos/cosmos-sdk/pull/9314) Update Rosetta SDK to upstream's latest release.
* (gRPC-Web) [\#9493](https://github.com/cosmos/cosmos-sdk/pull/9493) Add `EnableUnsafeCORS` flag to grpc-web config.
* (x/params) [\#9481](https://github.com/cosmos/cosmos-sdk/issues/9481) Speedup simulator for parameter change proposals.
* (x/staking) [\#9423](https://github.com/cosmos/cosmos-sdk/pull/9423) Staking delegations now returns empty list instead of rpc error when no records found.
* (x/auth) [\#9553](https://github.com/cosmos/cosmos-sdk/pull/9553) The `--multisig` flag now accepts both a name and address.
* [\#8549](https://github.com/cosmos/cosmos-sdk/pull/8549) Make gRPC requests go through tendermint Query
* [\#8093](https://github.com/cosmos/cosmos-sdk/pull/8093) Limit usage of context.background.
* [\#8460](https://github.com/cosmos/cosmos-sdk/pull/8460) Ensure b.ReportAllocs() in all the benchmarks
* [\#8461](https://github.com/cosmos/cosmos-sdk/pull/8461) Fix upgrade tx commands not showing up in CLI


### Bug Fixes

* (gRPC) [\#8945](https://github.com/cosmos/cosmos-sdk/pull/8945) gRPC reflection now works correctly.
* (keyring) [#\8635](https://github.com/cosmos/cosmos-sdk/issues/8635) Remove hardcoded default passphrase value on `NewMnemonic`
* (x/bank) [\#8434](https://github.com/cosmos/cosmos-sdk/pull/8434) Fix legacy REST API `GET /bank/total` and `GET /bank/total/{denom}` in swagger
* (x/slashing) [\#8427](https://github.com/cosmos/cosmos-sdk/pull/8427) Fix query signing infos command
* (x/bank/types) [\#9112](https://github.com/cosmos/cosmos-sdk/pull/9112) fix AddressFromBalancesStore address length overflow
* (x/bank) [\#9229](https://github.com/cosmos/cosmos-sdk/pull/9229) Now zero coin balances cannot be added to balances & supply stores. If any denom becomes zero corresponding key gets deleted from store. State migration: [\#9664](https://github.com/cosmos/cosmos-sdk/pull/9664).
* [\#9363](https://github.com/cosmos/cosmos-sdk/pull/9363) Check store key uniqueness in app wiring.
* [\#9460](https://github.com/cosmos/cosmos-sdk/pull/9460) Fix lint error in `MigratePrefixAddress`.
* [\#9480](https://github.com/cosmos/cosmos-sdk/pull/9480) Fix added keys when using `--dry-run`.
* (types) [\#9511](https://github.com/cosmos/cosmos-sdk/pull/9511) Change `maxBitLen` of `sdk.Int` and `sdk.Dec`  to handle max ERC20 value.
* [\#9454](https://github.com/cosmos/cosmos-sdk/pull/9454) Fix testnet command with --node-dir-prefix accepts `-` and change `node-dir-prefix token` to `testtoken`.
* (keyring) [\#9562](https://github.com/cosmos/cosmos-sdk/pull/9563) fix keyring kwallet backend when using with empty wallet.
* (keyring) [\#9583](https://github.com/cosmos/cosmos-sdk/pull/9583) Fix correct population of legacy `Vote.Option` field for votes with 1 VoteOption of weight 1.
* (x/distinction) [\#8918](https://github.com/cosmos/cosmos-sdk/pull/8918) Fix module's parameters validation.
* (x/gov/types) [\#8586](https://github.com/cosmos/cosmos-sdk/pull/8586) Fix bug caused by NewProposal that unnecessarily creates a Proposal object that’s discarded on any error.
* [\#8580](https://github.com/cosmos/cosmos-sdk/pull/8580) Use more cheaper method from the math/big package that provides a way to trivially check if a value is zero with .BitLen() == 0
* [\#8567](https://github.com/cosmos/cosmos-sdk/pull/8567) Fix bug by introducing pagination to GetValidatorSetByHeight response
* (x/bank) [\#8531](https://github.com/cosmos/cosmos-sdk/pull/8531) Fix bug caused by ignoring errors returned by Balance.GetAddress()
* (server) [\#8399](https://github.com/cosmos/cosmos-sdk/pull/8399) fix gRPC-web flag default value
* [\#8282](https://github.com/cosmos/cosmos-sdk/pull/8282) fix zero time checks
* (cli) [\#9593](https://github.com/cosmos/cosmos-sdk/pull/9593) Check if chain-id is blank before verifying signatures in multisign and error.
* [\#9720](https://github.com/cosmos/cosmos-sdk/pull/9720) Feegrant grant cli granter now accepts key name as well as address in general and accepts only address in --generate-only mode
* [\#9793](https://github.com/cosmos/cosmos-sdk/pull/9793) Fixed ECDSA/secp256r1 transaction malleability.
* (server) [#9704](https://github.com/cosmos/cosmos-sdk/pull/9704) Start GRPCWebServer in goroutine, avoid blocking other services from starting.
* (bank) [\#9687](https://github.com/cosmos/cosmos-sdk/issues/9687) fixes [\#9159](https://github.com/cosmos/cosmos-sdk/issues/9159). Added migration to prune balances with zero coins.


### Deprecated

* (grpc) [\#8926](https://github.com/cosmos/cosmos-sdk/pull/8926) The `tx` field in `SimulateRequest` has been deprecated, prefer to pass `tx_bytes` instead.
* (sdk types) [\#9498](https://github.com/cosmos/cosmos-sdk/pull/9498) `clientContext.JSONCodec` will be removed in the next version. use `clientContext.Codec` instead.

## [v0.42.10](https://github.com/cosmos/cosmos-sdk/releases/tag/v0.42.10) - 2021-09-28

### Improvements

* (store) [\#10026](https://github.com/cosmos/cosmos-sdk/pull/10026) Improve CacheKVStore datastructures / algorithms, to no longer take O(N^2) time when interleaving iterators and insertions.
* (store) [\#10040](https://github.com/cosmos/cosmos-sdk/pull/10040) Bump IAVL to v0.17.1 which includes performance improvements on a batch load.
* [\#10211](https://github.com/cosmos/cosmos-sdk/pull/10211) Backport of the mechanism to reject redundant IBC transactions from [ibc-go \#235](https://github.com/cosmos/ibc-go/pull/235).

### Bug Fixes

* [\#9969](https://github.com/cosmos/cosmos-sdk/pull/9969) fix: use keyring in config for add-genesis-account cmd.

### Client Breaking Changes

* [\#9879](https://github.com/cosmos/cosmos-sdk/pull/9879) Modify ABCI Queries to use `abci.QueryRequest` Height field if it is non-zero, otherwise continue using context height.

### API Breaking Changes

* [\#10077](https://github.com/cosmos/cosmos-sdk/pull/10077) Remove telemetry on `GasKV` and `CacheKV` store Get/Set operations, significantly improving their performance.

## [v0.42.9](https://github.com/cosmos/cosmos-sdk/releases/tag/v0.42.9) - 2021-08-04

### Bug Fixes

* [\#9835](https://github.com/cosmos/cosmos-sdk/pull/9835) Moved capability initialization logic to BeginBlocker to fix nondeterminsim issue mentioned in [\#9800](https://github.com/cosmos/cosmos-sdk/issues/9800). Applications must now include the capability module in their BeginBlocker order before any module that uses capabilities gets run.
* [\#9201](https://github.com/cosmos/cosmos-sdk/pull/9201) Fixed `<app> init --recover` flag.


### API Breaking Changes

* [\#9835](https://github.com/cosmos/cosmos-sdk/pull/9835) The `InitializeAndSeal` API has not changed, however it no longer initializes the in-memory state. `InitMemStore` has been introduced to serve this function, which will be called either in `InitChain` or `BeginBlock` (whichever is first after app start). Nodes may run this version on a network running 0.42.x, however, they must update their app.go files to include the capability module in their begin blockers.

### Client Breaking Changes

* [\#9781](https://github.com/cosmos/cosmos-sdk/pull/9781) Improve`withdraw-all-rewards` UX when broadcast mode `async` or `async` is used.

## [v0.42.8](https://github.com/cosmos/cosmos-sdk/releases/tag/v0.42.8) - 2021-07-30

### Features

* [\#9750](https://github.com/cosmos/cosmos-sdk/pull/9750) Emit events for tx signature and sequence, so clients can now query txs by signature (`tx.signature='<base64_sig>'`) or by address and sequence combo (`tx.acc_seq='<addr>/<seq>'`).

### Improvements

* (cli) [\#9717](https://github.com/cosmos/cosmos-sdk/pull/9717) Added CLI flag `--output json/text` to `tx` cli commands.

### Bug Fixes

* [\#9766](https://github.com/cosmos/cosmos-sdk/pull/9766) Fix hardcoded ledger signing algorithm on `keys add` command.

## [v0.42.7](https://github.com/cosmos/cosmos-sdk/releases/tag/v0.42.7) - 2021-07-09

### Improvements

* (baseapp) [\#9578](https://github.com/cosmos/cosmos-sdk/pull/9578) Return `Baseapp`'s `trace` value for logging error stack traces.

### Bug Fixes

* (x/ibc) [\#9640](https://github.com/cosmos/cosmos-sdk/pull/9640) Fix IBC Transfer Ack Success event as it was initially emitting opposite value.
* [\#9645](https://github.com/cosmos/cosmos-sdk/pull/9645) Use correct Prometheus format for metric labels.
* [\#9299](https://github.com/cosmos/cosmos-sdk/pull/9299) Fix `[appd] keys parse cosmos1...` freezing.
* (keyring) [\#9563](https://github.com/cosmos/cosmos-sdk/pull/9563) fix keyring kwallet backend when using with empty wallet.
* (x/capability) [\#9392](https://github.com/cosmos/cosmos-sdk/pull/9392) initialization fix, which fixes the consensus error when using statesync.

## [v0.42.6](https://github.com/cosmos/cosmos-sdk/releases/tag/v0.42.6) - 2021-06-18

### Improvements

* [\#9428](https://github.com/cosmos/cosmos-sdk/pull/9428) Optimize bank InitGenesis. Added `k.initBalances`.
* [\#9429](https://github.com/cosmos/cosmos-sdk/pull/9429) Add `cosmos_sdk_version` to node_info
* [\#9541](https://github.com/cosmos/cosmos-sdk/pull/9541) Bump tendermint dependency to v0.34.11.

### Bug Fixes

* [\#9385](https://github.com/cosmos/cosmos-sdk/pull/9385) Fix IBC `query ibc client header` cli command. Support historical queries for query header/node-state commands.
* [\#9401](https://github.com/cosmos/cosmos-sdk/pull/9401) Fixes incorrect export of IBC identifier sequences. Previously, the next identifier sequence for clients/connections/channels was not set during genesis export. This resulted in the next identifiers being generated on the new chain to reuse old identifiers (the sequences began again from 0).
* [\#9408](https://github.com/cosmos/cosmos-sdk/pull/9408) Update simapp to use correct default broadcast mode.
* [\#9513](https://github.com/cosmos/cosmos-sdk/pull/9513) Fixes testnet CLI command. Testnet now updates the supply in genesis. Previously, when using add-genesis-account and testnet together, inconsistent genesis files would be produced, as only add-genesis-account was updating the supply.
* (x/gov) [\#8813](https://github.com/cosmos/cosmos-sdk/pull/8813) fix `GET /cosmos/gov/v1beta1/proposals/{proposal_id}/deposits` to include initial deposit

### Features

* [\#9383](https://github.com/cosmos/cosmos-sdk/pull/9383) New CLI command `query ibc-transfer escrow-address <port> <channel id>` to get the escrow address for a channel; can be used to then query balance of escrowed tokens
* (baseapp, types) [#\9390](https://github.com/cosmos/cosmos-sdk/pull/9390) Add current block header hash to `Context`
* (store) [\#9403](https://github.com/cosmos/cosmos-sdk/pull/9403) Add `RefundGas` function to `GasMeter` interface

## [v0.42.5](https://github.com/cosmos/cosmos-sdk/releases/tag/v0.42.5) - 2021-05-18

### Bug Fixes

* [\#9514](https://github.com/cosmos/cosmos-sdk/issues/9514) Fix panic when retrieving the `BlockGasMeter` on `(Re)CheckTx` mode.
* [\#9235](https://github.com/cosmos/cosmos-sdk/pull/9235) CreateMembershipProof/CreateNonMembershipProof now returns an error
if input key is empty, or input data contains empty key.
* [\#9108](https://github.com/cosmos/cosmos-sdk/pull/9108) Fixed the bug with querying multisig account, which is not showing threshold and public_keys.
* [\#9345](https://github.com/cosmos/cosmos-sdk/pull/9345) Fix ARM support.
* [\#9040](https://github.com/cosmos/cosmos-sdk/pull/9040) Fix ENV variables binding to CLI flags for client config.

### Features

* [\#8953](https://github.com/cosmos/cosmos-sdk/pull/8953) Add the `config` CLI subcommand back to the SDK, which saves client-side configuration in a `client.toml` file.

## [v0.42.4](https://github.com/cosmos/cosmos-sdk/releases/tag/v0.42.4) - 2021-04-08

### Client Breaking Changes

* [\#9026](https://github.com/cosmos/cosmos-sdk/pull/9026) By default, the `tx sign` and `tx sign-batch` CLI commands use SIGN_MODE_DIRECT to sign transactions for local pubkeys. For multisigs and ledger keys, the default LEGACY_AMINO_JSON is used.

### Bug Fixes

* (gRPC) [\#9015](https://github.com/cosmos/cosmos-sdk/pull/9015) Fix invalid status code when accessing gRPC endpoints.
* [\#9026](https://github.com/cosmos/cosmos-sdk/pull/9026) Fixed the bug that caused the `gentx` command to fail for Ledger keys.

### Improvements

* [\#9081](https://github.com/cosmos/cosmos-sdk/pull/9081) Upgrade Tendermint to v0.34.9 that includes a security issue fix for Tendermint light clients.

## [v0.42.3](https://github.com/cosmos/cosmos-sdk/releases/tag/v0.42.3) - 2021-03-24

This release fixes a security vulnerability identified in x/bank.

## [v0.42.2](https://github.com/cosmos/cosmos-sdk/releases/tag/v0.42.2) - 2021-03-19

### Improvements

* (grpc) [\#8815](https://github.com/cosmos/cosmos-sdk/pull/8815) Add orderBy parameter to `TxsByEvents` endpoint.
* (cli) [\#8826](https://github.com/cosmos/cosmos-sdk/pull/8826) Add trust to macOS Keychain for caller app by default.
* (store) [\#8811](https://github.com/cosmos/cosmos-sdk/pull/8811) store/cachekv: use typed types/kv.List instead of container/list.List

### Bug Fixes

* (crypto) [\#8841](https://github.com/cosmos/cosmos-sdk/pull/8841) Fix legacy multisig amino marshaling, allowing migrations to work between v0.39 and v0.40+.
* (cli tx) [\8873](https://github.com/cosmos/cosmos-sdk/pull/8873) add missing `--output-document` option to `app tx multisign-batch`.

## [v0.42.1](https://github.com/cosmos/cosmos-sdk/releases/tag/v0.42.1) - 2021-03-10

This release fixes security vulnerability identified in the simapp.

## [v0.42.0](https://github.com/cosmos/cosmos-sdk/releases/tag/v0.42.0) - 2021-03-08

**IMPORTANT**: This release contains an important security fix for all non Cosmos Hub chains running Stargate version of the Cosmos SDK (>0.40). Non-hub chains should not be using any version of the SDK in the v0.40.x or v0.41.x release series. See [#8461](https://github.com/cosmos/cosmos-sdk/pull/8461) for more details.

### Improvements

* (x/ibc) [\#8624](https://github.com/cosmos/cosmos-sdk/pull/8624) Emit full header in IBC UpdateClient message.
* (x/crisis) [\#8621](https://github.com/cosmos/cosmos-sdk/issues/8621) crisis invariants names now print to loggers.

### Bug fixes

* (x/evidence) [\#8461](https://github.com/cosmos/cosmos-sdk/pull/8461) Fix bech32 prefix in evidence validator address conversion
* (x/gov) [\#8806](https://github.com/cosmos/cosmos-sdk/issues/8806) Fix q gov proposals command's mishandling of the --status parameter's values.

## [v0.41.4](https://github.com/cosmos/cosmos-sdk/releases/tag/v0.41.3) - 2021-03-02

**IMPORTANT**: Due to a bug in the v0.41.x series with how evidence handles validator consensus addresses #8461, SDK based chains that are not using the default bech32 prefix (cosmos, aka all chains except for t
he Cosmos Hub) should not use this release or any release in the v0.41.x series. Please see #8668 for tracking & timeline for the v0.42.0 release, which will include a fix for this issue.

### Features

* [\#7787](https://github.com/cosmos/cosmos-sdk/pull/7787) Add multisign-batch command.

### Bug fixes

* [\#8730](https://github.com/cosmos/cosmos-sdk/pull/8730) Allow REST endpoint to query txs with multisig addresses.
* [\#8680](https://github.com/cosmos/cosmos-sdk/issues/8680) Fix missing timestamp in GetTxsEvent response [\#8732](https://github.com/cosmos/cosmos-sdk/pull/8732).
* [\#8681](https://github.com/cosmos/cosmos-sdk/issues/8681) Fix missing error message when calling GetTxsEvent [\#8732](https://github.com/cosmos/cosmos-sdk/pull/8732)
* (server) [\#8641](https://github.com/cosmos/cosmos-sdk/pull/8641) Fix Tendermint and application configuration reading from file
* (client/keys) [\#8639](https://github.com/cosmos/cosmos-sdk/pull/8639) Fix keys migrate for mulitisig, offline, and ledger keys. The migrate command now takes a positional old_home_dir argument.

### Improvements

* (store/cachekv), (x/bank/types) [\#8719](https://github.com/cosmos/cosmos-sdk/pull/8719) algorithmically fix pathologically slow code
* [\#8701](https://github.com/cosmos/cosmos-sdk/pull/8701) Upgrade tendermint v0.34.8.
* [\#8714](https://github.com/cosmos/cosmos-sdk/pull/8714) Allow accounts to have a balance of 0 at genesis.

## [v0.41.3](https://github.com/cosmos/cosmos-sdk/releases/tag/v0.41.3) - 2021-02-18

### Bug Fixes

* [\#8617](https://github.com/cosmos/cosmos-sdk/pull/8617) Fix build failures caused by a small API breakage introduced in tendermint v0.34.7.

## [v0.41.2](https://github.com/cosmos/cosmos-sdk/releases/tag/v0.41.2) - 2021-02-18

### Improvements

* Bump tendermint dependency to v0.34.7.

## [v0.41.1](https://github.com/cosmos/cosmos-sdk/releases/tag/v0.41.1) - 2021-02-17

### Bug Fixes

* (grpc) [\#8549](https://github.com/cosmos/cosmos-sdk/pull/8549) Make gRPC requests go through ABCI and disallow concurrency.
* (x/staking) [\#8546](https://github.com/cosmos/cosmos-sdk/pull/8546) Fix caching bug where concurrent calls to GetValidator could cause a node to crash
* (server) [\#8481](https://github.com/cosmos/cosmos-sdk/pull/8481) Don't create files when running `{appd} tendermint show-*` subcommands.
* (client/keys) [\#8436](https://github.com/cosmos/cosmos-sdk/pull/8436) Fix keybase->keyring keys migration.
* (crypto/hd) [\#8607](https://github.com/cosmos/cosmos-sdk/pull/8607) Make DerivePrivateKeyForPath error and not panic on trailing slashes.

### Improvements

* (x/ibc) [\#8458](https://github.com/cosmos/cosmos-sdk/pull/8458) Add `packet_connection` attribute to ibc events to enable relayer filtering
* [\#8396](https://github.com/cosmos/cosmos-sdk/pull/8396) Add support for ARM platform
* (x/bank) [\#8479](https://github.com/cosmos/cosmos-sdk/pull/8479) Aditional client denom metadata validation for `base` and `display` denoms.
* (codec/types) [\#8605](https://github.com/cosmos/cosmos-sdk/pull/8605) Avoid unnecessary allocations for NewAnyWithCustomTypeURL on error.

## [v0.41.0](https://github.com/cosmos/cosmos-sdk/releases/tag/v0.41.0) - 2021-01-26

### State Machine Breaking

* (x/ibc) [\#8266](https://github.com/cosmos/cosmos-sdk/issues/8266) Add amino JSON support for IBC MsgTransfer in order to support Ledger text signing transfer transactions.
* (x/ibc) [\#8404](https://github.com/cosmos/cosmos-sdk/pull/8404) Reorder IBC `ChanOpenAck` and `ChanOpenConfirm` handler execution to perform core handler first, followed by application callbacks.



### Bug Fixes

* (simapp) [\#8418](https://github.com/cosmos/cosmos-sdk/pull/8418) Add balance coin to supply when adding a new genesis account
* (x/bank) [\#8417](https://github.com/cosmos/cosmos-sdk/pull/8417) Validate balances and coin denom metadata on genesis

## [v0.40.1](https://github.com/cosmos/cosmos-sdk/releases/tag/v0.40.1) - 2021-01-19

### Improvements

* (x/bank) [\#8302](https://github.com/cosmos/cosmos-sdk/issues/8302) Add gRPC and CLI queries for client denomination metadata.
* (tendermint) Bump Tendermint version to [v0.34.3](https://github.com/tendermint/tendermint/releases/tag/v0.34.3).

### Bug Fixes

* [\#8085](https://github.com/cosmos/cosmos-sdk/pull/8058) fix zero time checks
* [\#8280](https://github.com/cosmos/cosmos-sdk/pull/8280) fix GET /upgrade/current query
* (x/auth) [\#8287](https://github.com/cosmos/cosmos-sdk/pull/8287) Fix `tx sign --signature-only` to return correct sequence value in signature.
* (build) [\8300](https://github.com/cosmos/cosmos-sdk/pull/8300), [\8301](https://github.com/cosmos/cosmos-sdk/pull/8301) Fix reproducible builds
* (types/errors) [\#8355](https://github.com/cosmos/cosmos-sdk/pull/8355) Fix errorWrap `Is` method.
* (x/ibc) [\#8341](https://github.com/cosmos/cosmos-sdk/pull/8341) Fix query latest consensus state.
* (proto) [\#8350](https://github.com/cosmos/cosmos-sdk/pull/8350), [\#8361](https://github.com/cosmos/cosmos-sdk/pull/8361) Update gogo proto deps with v1.3.2 security fixes
* (x/ibc) [\#8359](https://github.com/cosmos/cosmos-sdk/pull/8359) Add missing UnpackInterfaces functions to IBC Query Responses. Fixes 'cannot unpack Any' error for IBC types.
* (x/bank) [\#8317](https://github.com/cosmos/cosmos-sdk/pull/8317) Fix panic when querying for a not found client denomination metadata.


## [v0.40.0](https://github.com/cosmos/cosmos-sdk/releases/tag/v0.40.0) - 2021-01-08

v0.40.0, known as the Stargate release of the Cosmos SDK, is one of the largest releases
of the Cosmos SDK since launch. Please read through this changelog and [release notes](https://github.com/cosmos/cosmos-sdk/blob/v0.40.0/RELEASE_NOTES.md) to make
sure you are aware of any relevant breaking changes.

### Client Breaking Changes

* **CLI**
    * (client/keys) [\#5889](https://github.com/cosmos/cosmos-sdk/pull/5889) remove `keys update` command.
    * (x/auth) [\#5844](https://github.com/cosmos/cosmos-sdk/pull/5844) `tx sign` command now returns an error when signing is attempted with offline/multisig keys.
    * (x/auth) [\#6108](https://github.com/cosmos/cosmos-sdk/pull/6108) `tx sign` command's `--validate-signatures` flag is migrated into a `tx validate-signatures` standalone command.
    * (x/auth) [#7788](https://github.com/cosmos/cosmos-sdk/pull/7788) Remove `tx auth` subcommands, all auth subcommands exist as `tx <subcommand>`
    * (x/genutil) [\#6651](https://github.com/cosmos/cosmos-sdk/pull/6651) The `gentx` command has been improved. No longer are `--from` and `--name` flags required. Instead, a single argument, `name`, is required which refers to the key pair in the Keyring. In addition, an optional
  `--moniker` flag can be provided to override the moniker found in `config.toml`.
    * (x/upgrade) [#7697](https://github.com/cosmos/cosmos-sdk/pull/7697) Rename flag name "--time" to "--upgrade-time", "--info" to "--upgrade-info", to keep it consistent with help message.
* **REST / Queriers**
    * (api) [\#6426](https://github.com/cosmos/cosmos-sdk/pull/6426) The ability to start an out-of-process API REST server has now been removed. Instead, the API server is now started in-process along with the application and Tendermint. Configuration options have been added to `app.toml` to enable/disable the API server along with additional HTTP server options.
    * (client) [\#7246](https://github.com/cosmos/cosmos-sdk/pull/7246) The rest server endpoint `/swagger-ui/` is replaced by `/swagger/`, and contains swagger documentation for gRPC Gateway routes in addition to legacy REST routes. Swagger API is exposed only if set in `app.toml`.
    * (x/auth) [\#5702](https://github.com/cosmos/cosmos-sdk/pull/5702) The `x/auth` querier route has changed from `"acc"` to `"auth"`.
    * (x/bank) [\#5572](https://github.com/cosmos/cosmos-sdk/pull/5572) The `/bank/balances/{address}` endpoint now returns all account balances or a single balance by denom when the `denom` query parameter is present.
    * (x/evidence) [\#5952](https://github.com/cosmos/cosmos-sdk/pull/5952) Remove CLI and REST handlers for querying `x/evidence` parameters.
    * (x/gov) [#6295](https://github.com/cosmos/cosmos-sdk/pull/6295) Fix typo in querying governance params.
* **General**
    * (baseapp) [\#6384](https://github.com/cosmos/cosmos-sdk/pull/6384) The `Result.Data` is now a Protocol Buffer encoded binary blob of type `TxData`. The `TxData` contains `Data` which contains a list of Protocol Buffer encoded message data and the corresponding message type.
    * (client) [\#5783](https://github.com/cosmos/cosmos-sdk/issues/5783) Unify all coins representations on JSON client requests for governance proposals.
    * (crypto) [\#7419](https://github.com/cosmos/cosmos-sdk/pull/7419) The SDK doesn't use Tendermint's `crypto.PubKey`
      interface anymore, and uses instead it's own `PubKey` interface, defined in `crypto/types`. Replace all instances of
      `crypto.PubKey` by `cryptotypes.Pubkey`.
    * (store/rootmulti) [\#6390](https://github.com/cosmos/cosmos-sdk/pull/6390) Proofs of empty stores are no longer supported.
    * (store/types) [\#5730](https://github.com/cosmos/cosmos-sdk/pull/5730) store.types.Cp() is removed in favour of types.CopyBytes().
    * (x/auth) [\#6054](https://github.com/cosmos/cosmos-sdk/pull/6054) Remove custom JSON marshaling for base accounts as multsigs cannot be bech32 decoded.
    * (x/auth/vesting) [\#6859](https://github.com/cosmos/cosmos-sdk/pull/6859) Custom JSON marshaling of vesting accounts was removed. Vesting accounts are now marshaled using their default proto or amino JSON representation.
    * (x/bank) [\#5785](https://github.com/cosmos/cosmos-sdk/issues/5785) In x/bank errors, JSON strings coerced to valid UTF-8 bytes at JSON marshalling time
  are now replaced by human-readable expressions. This change can potentially break compatibility with all those client side tools
  that parse log messages.
    * (x/evidence) [\#7538](https://github.com/cosmos/cosmos-sdk/pull/7538) The ABCI's `Result.Data` field for
    `MsgSubmitEvidence` responses does not contain the raw evidence's hash, but the protobuf encoded
    `MsgSubmitEvidenceResponse` struct.
    * (x/gov) [\#7533](https://github.com/cosmos/cosmos-sdk/pull/7533) The ABCI's `Result.Data` field for
    `MsgSubmitProposal` responses does not contain a raw binary encoding of the `proposalID`, but the protobuf encoded
    `MsgSubmitSubmitProposalResponse` struct.
    * (x/gov) [\#6859](https://github.com/cosmos/cosmos-sdk/pull/6859) `ProposalStatus` and `VoteOption` are now JSON serialized using its protobuf name, so expect names like `PROPOSAL_STATUS_DEPOSIT_PERIOD` as opposed to `DepositPeriod`.
    * (x/staking) [\#7499](https://github.com/cosmos/cosmos-sdk/pull/7499) `BondStatus` is now a protobuf `enum` instead
    of an `int32`, and JSON serialized using its protobuf name, so expect names like `BOND_STATUS_UNBONDING` as opposed
    to `Unbonding`.
    * (x/staking) [\#7556](https://github.com/cosmos/cosmos-sdk/pull/7556) The ABCI's `Result.Data` field for
    `MsgBeginRedelegate` and `MsgUndelegate` responses does not contain custom binary marshaled `completionTime`, but the
    protobuf encoded `MsgBeginRedelegateResponse` and `MsgUndelegateResponse` structs respectively

### API Breaking Changes

* **Baseapp / Client**
    * (AppModule) [\#7518](https://github.com/cosmos/cosmos-sdk/pull/7518) [\#7584](https://github.com/cosmos/cosmos-sdk/pull/7584) Rename `AppModule.RegisterQueryServices` to `AppModule.RegisterServices`, as this method now registers multiple services (the gRPC query service and the protobuf Msg service). A `Configurator` struct is used to hold the different services.
    * (baseapp) [\#5865](https://github.com/cosmos/cosmos-sdk/pull/5865) The `SimulationResponse` returned from tx simulation is now JSON encoded instead of Amino binary.
    * (client) [\#6290](https://github.com/cosmos/cosmos-sdk/pull/6290) `CLIContext` is renamed to `Context`. `Context` and all related methods have been moved from package context to client.
    * (client) [\#6525](https://github.com/cosmos/cosmos-sdk/pull/6525) Removed support for `indent` in JSON responses. Clients should consider piping to an external tool such as `jq`.
    * (client) [\#8107](https://github.com/cosmos/cosmos-sdk/pull/8107) Renamed `PrintOutput` and `PrintOutputLegacy`
      methods of the `context.Client` object to `PrintProto` and `PrintObjectLegacy`.
    * (client/flags) [\#6632](https://github.com/cosmos/cosmos-sdk/pull/6632) Remove NewCompletionCmd(), the function is now available in tendermint.
    * (client/input) [\#5904](https://github.com/cosmos/cosmos-sdk/pull/5904) Removal of unnecessary `GetCheckPassword`, `PrintPrefixed` functions.
    * (client/keys) [\#5889](https://github.com/cosmos/cosmos-sdk/pull/5889) Rename `NewKeyBaseFromDir()` -> `NewLegacyKeyBaseFromDir()`.
    * (client/keys) [\#5820](https://github.com/cosmos/cosmos-sdk/pull/5820/) Removed method CloseDB from Keybase interface.
    * (client/rpc) [\#6290](https://github.com/cosmos/cosmos-sdk/pull/6290) `client` package and subdirs reorganization.
    * (client/lcd) [\#6290](https://github.com/cosmos/cosmos-sdk/pull/6290) `CliCtx` of struct `RestServer` in package client/lcd has been renamed to `ClientCtx`.
    * (codec) [\#6330](https://github.com/cosmos/cosmos-sdk/pull/6330) `codec.RegisterCrypto` has been moved to the `crypto/codec` package and the global `codec.Cdc` Amino instance has been deprecated and moved to the `codec/legacy_global` package.
    * (codec) [\#8080](https://github.com/cosmos/cosmos-sdk/pull/8080) Updated the `codec.Marshaler` interface
        * Moved `MarshalAny` and `UnmarshalAny` helper functions to `codec.Marshaler` and renamed to `MarshalInterface` and
      `UnmarshalInterface` respectively. These functions must take interface as a parameter (not a concrete type nor `Any`
      object). Underneath they use `Any` wrapping for correct protobuf serialization.
    * (crypto) [\#6780](https://github.com/cosmos/cosmos-sdk/issues/6780) Move ledger code to its own package.
    * (crypto/types/multisig) [\#6373](https://github.com/cosmos/cosmos-sdk/pull/6373) `multisig.Multisignature` has been renamed  to `AminoMultisignature`
    * (codec) `*codec.LegacyAmino` is now a wrapper around Amino which provides backwards compatibility with protobuf `Any`. ALL legacy code should use `*codec.LegacyAmino` instead of `*amino.Codec` directly
    * (crypto) [\#5880](https://github.com/cosmos/cosmos-sdk/pull/5880) Merge `crypto/keys/mintkey` into `crypto`.
    * (crypto/hd) [\#5904](https://github.com/cosmos/cosmos-sdk/pull/5904) `crypto/keys/hd` moved to `crypto/hd`.
    * (crypto/keyring):
        * [\#5866](https://github.com/cosmos/cosmos-sdk/pull/5866) Rename `crypto/keys/` to `crypto/keyring/`.
        * [\#5904](https://github.com/cosmos/cosmos-sdk/pull/5904) `Keybase` -> `Keyring` interfaces migration. `LegacyKeybase` interface is added in order
  to guarantee limited backward compatibility with the old Keybase interface for the sole purpose of migrating keys across the new keyring backends. `NewLegacy`
  constructor is provided [\#5889](https://github.com/cosmos/cosmos-sdk/pull/5889) to allow for smooth migration of keys from the legacy LevelDB based implementation
  to new keyring backends. Plus, the package and the new keyring no longer depends on the sdk.Config singleton. Please consult the [package documentation](https://github.com/cosmos/cosmos-sdk/tree/master/crypto/keyring/doc.go) for more
  information on how to implement the new `Keyring` interface.
        * [\#5858](https://github.com/cosmos/cosmos-sdk/pull/5858) Make Keyring store keys by name and address's hexbytes representation.
    * (export) [\#5952](https://github.com/cosmos/cosmos-sdk/pull/5952) `AppExporter` now returns ABCI consensus parameters to be included in marshaled exported state. These parameters must be returned from the application via the `BaseApp`.
    * (simapp) Deprecating and renaming `MakeEncodingConfig` to `MakeTestEncodingConfig` (both in `simapp` and `simapp/params` packages).
    * (store) [\#5803](https://github.com/cosmos/cosmos-sdk/pull/5803) The `store.CommitMultiStore` interface now includes the new `snapshots.Snapshotter` interface as well.
    * (types) [\#5579](https://github.com/cosmos/cosmos-sdk/pull/5579) The `keepRecent` field has been removed from the `PruningOptions` type.
  The `PruningOptions` type now only includes fields `KeepEvery` and `SnapshotEvery`, where `KeepEvery`
  determines which committed heights are flushed to disk and `SnapshotEvery` determines which of these
  heights are kept after pruning. The `IsValid` method should be called whenever using these options. Methods
  `SnapshotVersion` and `FlushVersion` accept a version arugment and determine if the version should be
  flushed to disk or kept as a snapshot. Note, `KeepRecent` is automatically inferred from the options
  and provided directly the IAVL store.
    * (types) [\#5533](https://github.com/cosmos/cosmos-sdk/pull/5533) Refactored `AppModuleBasic` and `AppModuleGenesis`
  to now accept a `codec.JSONMarshaler` for modular serialization of genesis state.
    * (types/rest) [\#5779](https://github.com/cosmos/cosmos-sdk/pull/5779) Drop unused Parse{Int64OrReturnBadRequest,QueryParamBool}() functions.
* **Modules**
    * (modules) [\#7243](https://github.com/cosmos/cosmos-sdk/pull/7243) Rename `RegisterCodec` to `RegisterLegacyAminoCodec` and `codec.New()` is now renamed to `codec.NewLegacyAmino()`
    * (modules) [\#6564](https://github.com/cosmos/cosmos-sdk/pull/6564) Constant `DefaultParamspace` is removed from all modules, use ModuleName instead.
    * (modules) [\#5989](https://github.com/cosmos/cosmos-sdk/pull/5989) `AppModuleBasic.GetTxCmd` now takes a single `CLIContext` parameter.
    * (modules) [\#5664](https://github.com/cosmos/cosmos-sdk/pull/5664) Remove amino `Codec` from simulation `StoreDecoder`, which now returns a function closure in order to unmarshal the key-value pairs.
    * (modules) [\#5555](https://github.com/cosmos/cosmos-sdk/pull/5555) Move `x/auth/client/utils/` types and functions to `x/auth/client/`.
    * (modules) [\#5572](https://github.com/cosmos/cosmos-sdk/pull/5572) Move account balance logic and APIs from `x/auth` to `x/bank`.
    * (modules) [\#6326](https://github.com/cosmos/cosmos-sdk/pull/6326) `AppModuleBasic.GetQueryCmd` now takes a single `client.Context` parameter.
    * (modules) [\#6336](https://github.com/cosmos/cosmos-sdk/pull/6336) `AppModuleBasic.RegisterQueryService` method was added to support gRPC queries, and `QuerierRoute` and `NewQuerierHandler` were deprecated.
    * (modules) [\#6311](https://github.com/cosmos/cosmos-sdk/issues/6311) Remove `alias.go` usage
    * (modules) [\#6447](https://github.com/cosmos/cosmos-sdk/issues/6447) Rename `blacklistedAddrs` to `blockedAddrs`.
    * (modules) [\#6834](https://github.com/cosmos/cosmos-sdk/issues/6834) Add `RegisterInterfaces` method to `AppModuleBasic` to support registration of protobuf interface types.
    * (modules) [\#6734](https://github.com/cosmos/cosmos-sdk/issues/6834) Add `TxEncodingConfig` parameter to `AppModuleBasic.ValidateGenesis` command to support JSON tx decoding in `genutil`.
    * (modules) [#7764](https://github.com/cosmos/cosmos-sdk/pull/7764) Added module initialization options:
        * `server/types.AppExporter` requires extra argument: `AppOptions`.
        * `server.AddCommands` requires extra argument: `addStartFlags types.ModuleInitFlags`
        * `x/crisis.NewAppModule` has a new attribute: `skipGenesisInvariants`. [PR](https://github.com/cosmos/cosmos-sdk/pull/7764)
    * (types) [\#6327](https://github.com/cosmos/cosmos-sdk/pull/6327) `sdk.Msg` now inherits `proto.Message`, as a result all `sdk.Msg` types now use pointer semantics.
    * (types) [\#7032](https://github.com/cosmos/cosmos-sdk/pull/7032) All types ending with `ID` (e.g. `ProposalID`) now end with `Id` (e.g. `ProposalId`), to match default Protobuf generated format. Also see [\#7033](https://github.com/cosmos/cosmos-sdk/pull/7033) for more details.
    * (x/auth) [\#6029](https://github.com/cosmos/cosmos-sdk/pull/6029) Module accounts have been moved from `x/supply` to `x/auth`.
    * (x/auth) [\#6443](https://github.com/cosmos/cosmos-sdk/issues/6443) Move `FeeTx` and `TxWithMemo` interfaces from `x/auth/ante` to `types`.
    * (x/auth) [\#7006](https://github.com/cosmos/cosmos-sdk/pull/7006) All `AccountRetriever` methods now take `client.Context` as a parameter instead of as a struct member.
    * (x/auth) [\#6270](https://github.com/cosmos/cosmos-sdk/pull/6270) The passphrase argument has been removed from the signature of the following functions and methods: `BuildAndSign`, ` MakeSignature`, ` SignStdTx`, `TxBuilder.BuildAndSign`, `TxBuilder.Sign`, `TxBuilder.SignStdTx`
    * (x/auth) [\#6428](https://github.com/cosmos/cosmos-sdk/issues/6428):
        * `NewAnteHandler` and `NewSigVerificationDecorator` both now take a `SignModeHandler` parameter.
        * `SignatureVerificationGasConsumer` now has the signature: `func(meter sdk.GasMeter, sig signing.SignatureV2, params types.Params) error`.
        * The `SigVerifiableTx` interface now has a `GetSignaturesV2() ([]signing.SignatureV2, error)` method and no longer has the `GetSignBytes` method.
    * (x/auth/tx) [\#8106](https://github.com/cosmos/cosmos-sdk/pull/8106) change related to missing append functionality in
      client transaction signing
        * added `overwriteSig` argument to `x/auth/client.SignTx` and `client/tx.Sign` functions.
        * removed `x/auth/tx.go:wrapper.GetSignatures`. The `wrapper` provides `TxBuilder` functionality, and it's a private
      structure. That function was not used at all and it's not exposed through the `TxBuilder` interface.
    * (x/bank) [\#7327](https://github.com/cosmos/cosmos-sdk/pull/7327) AddCoins and SubtractCoins no longer return a resultingValue and will only return an error.
    * (x/capability) [#7918](https://github.com/cosmos/cosmos-sdk/pull/7918) Add x/capability safety checks:
        * All outward facing APIs will now check that capability is not nil and name is not empty before performing any state-machine changes
        * `SetIndex` has been renamed to `InitializeIndex`
    * (x/evidence) [\#7251](https://github.com/cosmos/cosmos-sdk/pull/7251) New evidence types and light client evidence handling. The module function names changed.
    * (x/evidence) [\#5952](https://github.com/cosmos/cosmos-sdk/pull/5952) Remove APIs for getting and setting `x/evidence` parameters. `BaseApp` now uses a `ParamStore` to manage Tendermint consensus parameters which is managed via the `x/params` `Substore` type.
    * (x/gov) [\#6147](https://github.com/cosmos/cosmos-sdk/pull/6147) The `Content` field on `Proposal` and `MsgSubmitProposal`
    is now `Any` in concordance with [ADR 019](docs/architecture/adr-019-protobuf-state-encoding.md) and `GetContent` should now
    be used to retrieve the actual proposal `Content`. Also the `NewMsgSubmitProposal` constructor now may return an `error`
    * (x/ibc) [\#6374](https://github.com/cosmos/cosmos-sdk/pull/6374) `VerifyMembership` and `VerifyNonMembership` now take a `specs []string` argument to specify the proof format used for verification. Most SDK chains can simply use `commitmenttypes.GetSDKSpecs()` for this argument.
    * (x/params) [\#5619](https://github.com/cosmos/cosmos-sdk/pull/5619) The `x/params` keeper now accepts a `codec.Marshaller` instead of
  a reference to an amino codec. Amino is still used for JSON serialization.
    * (x/staking) [\#6451](https://github.com/cosmos/cosmos-sdk/pull/6451) `DefaultParamspace` and `ParamKeyTable` in staking module are moved from keeper to types to enforce consistency.
    * (x/staking) [\#7419](https://github.com/cosmos/cosmos-sdk/pull/7419) The `TmConsPubKey` method on ValidatorI has been
      removed and replaced instead by `ConsPubKey` (which returns a SDK `cryptotypes.PubKey`) and `TmConsPublicKey` (which
      returns a Tendermint proto PublicKey).
    * (x/staking/types) [\#7447](https://github.com/cosmos/cosmos-sdk/issues/7447) Remove bech32 PubKey support:
        * `ValidatorI` interface update. `GetConsPubKey` renamed to `TmConsPubKey` (consensus public key must be a tendermint key). `TmConsPubKey`, `GetConsAddr` methods return error.
        * `Validator` update. Methods changed in `ValidatorI` (as described above) and `ToTmValidator` return error.
        * `Validator.ConsensusPubkey` type changed from `string` to `codectypes.Any`.
        * `MsgCreateValidator.Pubkey` type changed from `string` to `codectypes.Any`.
    * (x/supply) [\#6010](https://github.com/cosmos/cosmos-sdk/pull/6010) All `x/supply` types and APIs have been moved to `x/bank`.
    * [\#6409](https://github.com/cosmos/cosmos-sdk/pull/6409) Rename all IsEmpty methods to Empty across the codebase and enforce consistency.
    * [\#6231](https://github.com/cosmos/cosmos-sdk/pull/6231) Simplify `AppModule` interface, `Route` and `NewHandler` methods become only `Route`
  and returns a new `Route` type.
    * (x/slashing) [\#6212](https://github.com/cosmos/cosmos-sdk/pull/6212) Remove `Get*` prefixes from key construction functions
    * (server) [\#6079](https://github.com/cosmos/cosmos-sdk/pull/6079) Remove `UpgradeOldPrivValFile` (deprecated in Tendermint Core v0.28).
    * [\#5719](https://github.com/cosmos/cosmos-sdk/pull/5719) Bump Go requirement to 1.14+


### State Machine Breaking

* **General**
    * (client) [\#7268](https://github.com/cosmos/cosmos-sdk/pull/7268) / [\#7147](https://github.com/cosmos/cosmos-sdk/pull/7147) Introduce new protobuf based PubKeys, and migrate PubKey in BaseAccount to use this new protobuf based PubKey format

* **Modules**
    * (modules) [\#5572](https://github.com/cosmos/cosmos-sdk/pull/5572) Separate balance from accounts per ADR 004.
        * Account balances are now persisted and retrieved via the `x/bank` module.
        * Vesting account interface has been modified to account for changes.
        * Callers to `NewBaseVestingAccount` are responsible for verifying account balance in relation to
    the original vesting amount.
        * The `SendKeeper` and `ViewKeeper` interfaces in `x/bank` have been modified to account for changes.
    * (x/auth) [\#5533](https://github.com/cosmos/cosmos-sdk/pull/5533) Migrate the `x/auth` module to use Protocol Buffers for state
  serialization instead of Amino.
        * The `BaseAccount.PubKey` field is now represented as a Bech32 string instead of a `crypto.Pubkey`.
        * `NewBaseAccountWithAddress` now returns a reference to a `BaseAccount`.
        * The `x/auth` module now accepts a `Codec` interface which extends the `codec.Marshaler` interface by
    requiring a concrete codec to know how to serialize accounts.
        * The `AccountRetriever` type now accepts a `Codec` in its constructor in order to know how to
    serialize accounts.
    * (x/bank) [\#6518](https://github.com/cosmos/cosmos-sdk/pull/6518) Support for global and per-denomination send enabled flags.
        * Existing send_enabled global flag has been moved into a Params structure as `default_send_enabled`.
        * An array of: `{denom: string, enabled: bool}` is added to bank Params to support per-denomination override of global default value.
    * (x/distribution) [\#5610](https://github.com/cosmos/cosmos-sdk/pull/5610) Migrate the `x/distribution` module to use Protocol Buffers for state
  serialization instead of Amino. The exact codec used is `codec.HybridCodec` which utilizes Protobuf for binary encoding and Amino
  for JSON encoding.
        * `ValidatorHistoricalRewards.ReferenceCount` is now of types `uint32` instead of `uint16`.
        * `ValidatorSlashEvents` is now a struct with `slashevents`.
        * `ValidatorOutstandingRewards` is now a struct with `rewards`.
        * `ValidatorAccumulatedCommission` is now a struct with `commission`.
        * The `Keeper` constructor now takes a `codec.Marshaler` instead of a concrete Amino codec. This exact type
    provided is specified by `ModuleCdc`.
    * (x/evidence) [\#5634](https://github.com/cosmos/cosmos-sdk/pull/5634) Migrate the `x/evidence` module to use Protocol Buffers for state
  serialization instead of Amino.
        * The `internal` sub-package has been removed in order to expose the types proto file.
        * The module now accepts a `Codec` interface which extends the `codec.Marshaler` interface by
    requiring a concrete codec to know how to serialize `Evidence` types.
        * The `MsgSubmitEvidence` message has been removed in favor of `MsgSubmitEvidenceBase`. The application-level
    codec must now define the concrete `MsgSubmitEvidence` type which must implement the module's `MsgSubmitEvidence`
    interface.
    * (x/evidence) [\#5952](https://github.com/cosmos/cosmos-sdk/pull/5952) Remove parameters from `x/evidence` genesis and module state. The `x/evidence` module now solely uses Tendermint consensus parameters to determine of evidence is valid or not.
    * (x/gov) [\#5737](https://github.com/cosmos/cosmos-sdk/pull/5737) Migrate the `x/gov` module to use Protocol
  Buffers for state serialization instead of Amino.
        * `MsgSubmitProposal` will be removed in favor of the application-level proto-defined `MsgSubmitProposal` which
    implements the `MsgSubmitProposalI` interface. Applications should extend the `NewMsgSubmitProposalBase` type
    to define their own concrete `MsgSubmitProposal` types.
        * The module now accepts a `Codec` interface which extends the `codec.Marshaler` interface by
    requiring a concrete codec to know how to serialize `Proposal` types.
    * (x/mint) [\#5634](https://github.com/cosmos/cosmos-sdk/pull/5634) Migrate the `x/mint` module to use Protocol Buffers for state
  serialization instead of Amino.
        * The `internal` sub-package has been removed in order to expose the types proto file.
    * (x/slashing) [\#5627](https://github.com/cosmos/cosmos-sdk/pull/5627) Migrate the `x/slashing` module to use Protocol Buffers for state
  serialization instead of Amino. The exact codec used is `codec.HybridCodec` which utilizes Protobuf for binary encoding and Amino
  for JSON encoding.
        * The `Keeper` constructor now takes a `codec.Marshaler` instead of a concrete Amino codec. This exact type
    provided is specified by `ModuleCdc`.
    * (x/staking) [\#6844](https://github.com/cosmos/cosmos-sdk/pull/6844) Validators are now inserted into the unbonding queue based on their unbonding time and height. The relevant keeper APIs are modified to reflect these changes by now also requiring a height.
    * (x/staking) [\#6061](https://github.com/cosmos/cosmos-sdk/pull/6061) Allow a validator to immediately unjail when no signing info is present due to
  falling below their minimum self-delegation and never having been bonded. The validator may immediately unjail once they've met their minimum self-delegation.
    * (x/staking) [\#5600](https://github.com/cosmos/cosmos-sdk/pull/5600) Migrate the `x/staking` module to use Protocol Buffers for state
  serialization instead of Amino. The exact codec used is `codec.HybridCodec` which utilizes Protobuf for binary encoding and Amino
  for JSON encoding.
        * `BondStatus` is now of type `int32` instead of `byte`.
        * Types of `int16` in the `Params` type are now of type `int32`.
        * Every reference of `crypto.Pubkey` in context of a `Validator` is now of type string. `GetPubKeyFromBech32` must be used to get the `crypto.Pubkey`.
        * The `Keeper` constructor now takes a `codec.Marshaler` instead of a concrete Amino codec. This exact type
    provided is specified by `ModuleCdc`.
    * (x/staking) [\#7979](https://github.com/cosmos/cosmos-sdk/pull/7979) keeper pubkey storage serialization migration
      from bech32 to protobuf.
    * (x/supply) [\#6010](https://github.com/cosmos/cosmos-sdk/pull/6010) Removed the `x/supply` module by merging the existing types and APIs into the `x/bank` module.
    * (x/supply) [\#5533](https://github.com/cosmos/cosmos-sdk/pull/5533) Migrate the `x/supply` module to use Protocol Buffers for state
  serialization instead of Amino.
        * The `internal` sub-package has been removed in order to expose the types proto file.
        * The `x/supply` module now accepts a `Codec` interface which extends the `codec.Marshaler` interface by
    requiring a concrete codec to know how to serialize `SupplyI` types.
        * The `SupplyI` interface has been modified to no longer return `SupplyI` on methods. Instead the
    concrete type's receiver should modify the type.
    * (x/upgrade) [\#5659](https://github.com/cosmos/cosmos-sdk/pull/5659) Migrate the `x/upgrade` module to use Protocol
  Buffers for state serialization instead of Amino.
        * The `internal` sub-package has been removed in order to expose the types proto file.
        * The `x/upgrade` module now accepts a `codec.Marshaler` interface.

### Features

* **Baseapp / Client / REST**
    * (x/auth) [\#6213](https://github.com/cosmos/cosmos-sdk/issues/6213) Introduce new protobuf based path for transaction signing, see [ADR020](https://github.com/cosmos/cosmos-sdk/blob/master/docs/architecture/adr-020-protobuf-transaction-encoding.md) for more details
    * (x/auth) [\#6350](https://github.com/cosmos/cosmos-sdk/pull/6350) New sign-batch command to sign StdTx batch files.
    * (baseapp) [\#5803](https://github.com/cosmos/cosmos-sdk/pull/5803) Added support for taking state snapshots at regular height intervals, via options `snapshot-interval` and `snapshot-keep-recent`.
    * (baseapp) [\#7519](https://github.com/cosmos/cosmos-sdk/pull/7519) Add `ServiceMsgRouter` to BaseApp to handle routing of protobuf service `Msg`s. The two new types defined in ADR 031, `sdk.ServiceMsg` and `sdk.MsgRequest` are introduced with this router.
    * (client) [\#5921](https://github.com/cosmos/cosmos-sdk/issues/5921) Introduce new gRPC and gRPC Gateway based APIs for querying app & module data. See [ADR021](https://github.com/cosmos/cosmos-sdk/blob/master/docs/architecture/adr-021-protobuf-query-encoding.md) for more details
    * (cli) [\#7485](https://github.com/cosmos/cosmos-sdk/pull/7485) Introduce a new optional `--keyring-dir` flag that allows clients to specify a Keyring directory if it does not reside in the directory specified by `--home`.
    * (cli) [\#7221](https://github.com/cosmos/cosmos-sdk/pull/7221) Add the option of emitting amino encoded json from the CLI
    * (codec) [\#7519](https://github.com/cosmos/cosmos-sdk/pull/7519) `InterfaceRegistry` now inherits `jsonpb.AnyResolver`, and has a `RegisterCustomTypeURL` method to support ADR 031 packing of `Any`s. `AnyResolver` is now a required parameter to `RejectUnknownFields`.
    * (coin) [\#6755](https://github.com/cosmos/cosmos-sdk/pull/6755) Add custom regex validation for `Coin` denom by overwriting `CoinDenomRegex` when using `/types/coin.go`.
    * (config) [\#7265](https://github.com/cosmos/cosmos-sdk/pull/7265) Support Tendermint block pruning through a new `min-retain-blocks` configuration that can be set in either `app.toml` or via the CLI. This parameter is used in conjunction with other criteria to determine the height at which Tendermint should prune blocks.
    * (events) [\#7121](https://github.com/cosmos/cosmos-sdk/pull/7121) The application now derives what events are indexed by Tendermint via the `index-events` configuration in `app.toml`, which is a list of events taking the form `{eventType}.{attributeKey}`.
    * (tx) [\#6089](https://github.com/cosmos/cosmos-sdk/pull/6089) Transactions can now have a `TimeoutHeight` set which allows the transaction to be rejected if it's committed at a height greater than the timeout.
    * (rest) [\#6167](https://github.com/cosmos/cosmos-sdk/pull/6167) Support `max-body-bytes` CLI flag for the REST service.
    * (genesis) [\#7089](https://github.com/cosmos/cosmos-sdk/pull/7089) The `export` command now adds a `initial_height` field in the exported JSON. Baseapp's `CommitMultiStore` now also has a `SetInitialVersion` setter, so it can set the initial store version inside `InitChain` and start a new chain from a given height.
* **General**
    * (crypto/multisig) [\#6241](https://github.com/cosmos/cosmos-sdk/pull/6241) Add Multisig type directly to the repo. Previously this was in tendermint.
    * (codec/types) [\#8106](https://github.com/cosmos/cosmos-sdk/pull/8106) Adding `NewAnyWithCustomTypeURL` to correctly
     marshal Messages in TxBuilder.
    * (tests) [\#6489](https://github.com/cosmos/cosmos-sdk/pull/6489) Introduce package `testutil`, new in-process testing network framework for use in integration and unit tests.
    * (tx) Add new auth/tx gRPC & gRPC-Gateway endpoints for basic querying & broadcasting support
        * [\#7842](https://github.com/cosmos/cosmos-sdk/pull/7842) Add TxsByEvent gRPC endpoint
        * [\#7852](https://github.com/cosmos/cosmos-sdk/pull/7852) Add tx broadcast gRPC endpoint
    * (tx) [\#7688](https://github.com/cosmos/cosmos-sdk/pull/7688) Add a new Tx gRPC service with methods `Simulate` and `GetTx` (by hash).
    * (store) [\#5803](https://github.com/cosmos/cosmos-sdk/pull/5803) Added `rootmulti.Store` methods for taking and restoring snapshots, based on `iavl.Store` export/import.
    * (store) [\#6324](https://github.com/cosmos/cosmos-sdk/pull/6324) IAVL store query proofs now return CommitmentOp which wraps an ics23 CommitmentProof
    * (store) [\#6390](https://github.com/cosmos/cosmos-sdk/pull/6390) `RootMulti` store query proofs now return `CommitmentOp` which wraps `CommitmentProofs`
        * `store.Query` now only returns chained `ics23.CommitmentProof` wrapped in `merkle.Proof`
        * `ProofRuntime` only decodes and verifies `ics23.CommitmentProof`
* **Modules**
    * (modules) [\#5921](https://github.com/cosmos/cosmos-sdk/issues/5921) Introduction of Query gRPC service definitions along with REST annotations for gRPC Gateway for each module
    * (modules) [\#7540](https://github.com/cosmos/cosmos-sdk/issues/7540) Protobuf service definitions can now be used for
    packing `Msg`s in transactions as defined in [ADR 031](./docs/architecture/adr-031-msg-service.md). All modules now
    define a `Msg` protobuf service.
    * (x/auth/vesting) [\#7209](https://github.com/cosmos/cosmos-sdk/pull/7209) Create new `MsgCreateVestingAccount` message type along with CLI handler that allows for the creation of delayed and continuous vesting types.
    * (x/capability) [\#5828](https://github.com/cosmos/cosmos-sdk/pull/5828) Capability module integration as outlined in [ADR 3 - Dynamic Capability Store](https://github.com/cosmos/tree/master/docs/architecture/adr-003-dynamic-capability-store.md).
    * (x/crisis) `x/crisis` has a new function: `AddModuleInitFlags`, which will register optional crisis module flags for the start command.
    * (x/ibc) [\#5277](https://github.com/cosmos/cosmos-sdk/pull/5277) `x/ibc` changes from IBC alpha. For more details check the [`x/ibc/core/spec`](https://github.com/cosmos/cosmos-sdk/tree/master/x/ibc/core/spec) directory, or the ICS specs below:
        * [ICS 002 - Client Semantics](https://github.com/cosmos/ics/tree/master/spec/ics-002-client-semantics) subpackage
        * [ICS 003 - Connection Semantics](https://github.com/cosmos/ics/blob/master/spec/ics-003-connection-semantics) subpackage
        * [ICS 004 - Channel and Packet Semantics](https://github.com/cosmos/ics/blob/master/spec/ics-004-channel-and-packet-semantics) subpackage
        * [ICS 005 - Port Allocation](https://github.com/cosmos/ics/blob/master/spec/ics-005-port-allocation) subpackage
        * [ICS 006 - Solo Machine Client](https://github.com/cosmos/ics/tree/master/spec/ics-006-solo-machine-client) subpackage
        * [ICS 007 - Tendermint Client](https://github.com/cosmos/ics/blob/master/spec/ics-007-tendermint-client) subpackage
        * [ICS 009 - Loopback Client](https://github.com/cosmos/ics/tree/master/spec/ics-009-loopback-client) subpackage
        * [ICS 020 - Fungible Token Transfer](https://github.com/cosmos/ics/tree/master/spec/ics-020-fungible-token-transfer) subpackage
        * [ICS 023 - Vector Commitments](https://github.com/cosmos/ics/tree/master/spec/ics-023-vector-commitments) subpackage
        * [ICS 024 - Host State Machine Requirements](https://github.com/cosmos/ics/tree/master/spec/ics-024-host-requirements) subpackage
    * (x/ibc) [\#6374](https://github.com/cosmos/cosmos-sdk/pull/6374) ICS-23 Verify functions will now accept and verify ics23 CommitmentProofs exclusively
    * (x/params) [\#6005](https://github.com/cosmos/cosmos-sdk/pull/6005) Add new CLI command for querying raw x/params parameters by subspace and key.

### Bug Fixes

* **Baseapp / Client / REST**
    * (client) [\#5964](https://github.com/cosmos/cosmos-sdk/issues/5964) `--trust-node` is now false by default - for real. Users must ensure it is set to true if they don't want to enable the verifier.
    * (client) [\#6402](https://github.com/cosmos/cosmos-sdk/issues/6402) Fix `keys add` `--algo` flag which only worked for Tendermint's `secp256k1` default key signing algorithm.
    * (client) [\#7699](https://github.com/cosmos/cosmos-sdk/pull/7699) Fix panic in context when setting invalid nodeURI. `WithNodeURI` does not set the `Client` in the context.
    * (export) [\#6510](https://github.com/cosmos/cosmos-sdk/pull/6510/) Field TimeIotaMs now is included in genesis file while exporting.
    * (rest) [\#5906](https://github.com/cosmos/cosmos-sdk/pull/5906) Fix an issue that make some REST calls panic when sending invalid or incomplete requests.
    * (crypto) [\#7966](https://github.com/cosmos/cosmos-sdk/issues/7966) `Bip44Params` `String()` function now correctly
      returns the absolute HD path by adding the `m/` prefix.
    * (crypto/keyring) [\#5844](https://github.com/cosmos/cosmos-sdk/pull/5844) `Keyring.Sign()` methods no longer decode amino signatures when method receivers
  are offline/multisig keys.
    * (store) [\#7415](https://github.com/cosmos/cosmos-sdk/pull/7415) Allow new stores to be registered during on-chain upgrades.
* **Modules**
    * (modules) [\#5569](https://github.com/cosmos/cosmos-sdk/issues/5569) `InitGenesis`, for the relevant modules, now ensures module accounts exist.
    * (x/auth) [\#5892](https://github.com/cosmos/cosmos-sdk/pull/5892) Add `RegisterKeyTypeCodec` to register new
  types (eg. keys) to the `auth` module internal amino codec.
    * (x/bank) [\#6536](https://github.com/cosmos/cosmos-sdk/pull/6536) Fix bug in `WriteGeneratedTxResponse` function used by multiple
  REST endpoints. Now it writes a Tx in StdTx format.
    * (x/genutil) [\#5938](https://github.com/cosmos/cosmos-sdk/pull/5938) Fix `InitializeNodeValidatorFiles` error handling.
    * (x/gentx) [\#8183](https://github.com/cosmos/cosmos-sdk/pull/8183) change gentx cmd amount to arg from flag
    * (x/gov) [#7641](https://github.com/cosmos/cosmos-sdk/pull/7641) Fix tally calculation precision error.
    * (x/staking) [\#6529](https://github.com/cosmos/cosmos-sdk/pull/6529) Export validator addresses (previously was empty).
    * (x/staking) [\#5949](https://github.com/cosmos/cosmos-sdk/pull/5949) Skip staking `HistoricalInfoKey` in simulations as headers are not exported.
    * (x/staking) [\#6061](https://github.com/cosmos/cosmos-sdk/pull/6061) Allow a validator to immediately unjail when no signing info is present due to
falling below their minimum self-delegation and never having been bonded. The validator may immediately unjail once they've met their minimum self-delegation.
* **General**
    * (types) [\#7038](https://github.com/cosmos/cosmos-sdk/issues/7038) Fix infinite looping of `ApproxRoot` by including a hard-coded maximum iterations limit of 100.
    * (types) [\#7084](https://github.com/cosmos/cosmos-sdk/pull/7084) Fix panic when calling `BigInt()` on an uninitialized `Int`.
    * (simulation) [\#7129](https://github.com/cosmos/cosmos-sdk/issues/7129) Fix support for custom `Account` and key types on auth's simulation.


### Improvements

* **Baseapp / Client / REST**
    * (baseapp) [\#6186](https://github.com/cosmos/cosmos-sdk/issues/6186) Support emitting events during `AnteHandler` execution.
    * (baseapp) [\#6053](https://github.com/cosmos/cosmos-sdk/pull/6053) Customizable panic recovery handling added for `app.runTx()` method (as proposed in the [ADR 22](https://github.com/cosmos/cosmos-sdk/blob/master/docs/architecture/adr-022-custom-panic-handling.md)). Adds ability for developers to register custom panic handlers extending standard ones.
    * (client) [\#5810](https://github.com/cosmos/cosmos-sdk/pull/5810) Added a new `--offline` flag that allows commands to be executed without an
  internet connection. Previously, `--generate-only` served this purpose in addition to only allowing txs to be generated. Now, `--generate-only` solely
  allows txs to be generated without being broadcasted and disallows Keybase use and `--offline` allows the use of Keybase but does not allow any
  functionality that requires an online connection.
    * (cli) [#7764](https://github.com/cosmos/cosmos-sdk/pull/7764) Update x/banking and x/crisis InitChain to improve node startup time
    * (client) [\#5856](https://github.com/cosmos/cosmos-sdk/pull/5856) Added the possibility to set `--offline` flag with config command.
    * (client) [\#5895](https://github.com/cosmos/cosmos-sdk/issues/5895) show config options in the config command's help screen.
    * (client/keys) [\#8043](https://github.com/cosmos/cosmos-sdk/pull/8043) Add support for export of unarmored private key
    * (client/tx) [\#7801](https://github.com/cosmos/cosmos-sdk/pull/7801) Update sign-batch multisig to work online
    * (x/genutil) [\#8099](https://github.com/cosmos/cosmos-sdk/pull/8099) `init` now supports a `--recover` flag to recover
      the private validator key from a given mnemonic
* **Modules**
    * (x/auth) [\#5702](https://github.com/cosmos/cosmos-sdk/pull/5702) Add parameter querying support for `x/auth`.
    * (x/auth/ante) [\#6040](https://github.com/cosmos/cosmos-sdk/pull/6040) `AccountKeeper` interface used for `NewAnteHandler` and handler's decorators to add support of using custom `AccountKeeper` implementations.
    * (x/evidence) [\#5952](https://github.com/cosmos/cosmos-sdk/pull/5952) Tendermint Consensus parameters can now be changed via parameter change proposals through `x/gov`.
    * (x/evidence) [\#5961](https://github.com/cosmos/cosmos-sdk/issues/5961) Add `StoreDecoder` simulation for evidence module.
    * (x/ibc) [\#5948](https://github.com/cosmos/cosmos-sdk/issues/5948) Add `InitGenesis` and `ExportGenesis` functions for `ibc` module.
    * (x/ibc-transfer) [\#6871](https://github.com/cosmos/cosmos-sdk/pull/6871) Implement [ADR 001 - Coin Source Tracing](./docs/architecture/adr-001-coin-source-tracing.md).
    * (x/staking) [\#6059](https://github.com/cosmos/cosmos-sdk/pull/6059) Updated `HistoricalEntries` parameter default to 100.
    * (x/staking) [\#5584](https://github.com/cosmos/cosmos-sdk/pull/5584) Add util function `ToTmValidator` that converts a `staking.Validator` type to `*tmtypes.Validator`.
    * (x/staking) [\#6163](https://github.com/cosmos/cosmos-sdk/pull/6163) CLI and REST call to unbonding delegations and delegations now accept
  pagination.
    * (x/staking) [\#8178](https://github.com/cosmos/cosmos-sdk/pull/8178) Update default historical header number for stargate
* **General**
    * (crypto) [\#7987](https://github.com/cosmos/cosmos-sdk/pull/7987) Fix the inconsistency of CryptoCdc, only use
      `codec/legacy.Cdc`.
    * (logging) [\#8072](https://github.com/cosmos/cosmos-sdk/pull/8072) Refactor logging:
        * Use [zerolog](https://github.com/rs/zerolog) over Tendermint's go-kit logging wrapper.
        * Introduce Tendermint's `--log_format=plain|json` flag. Using format `json` allows for emitting structured JSON
    logs which can be consumed by an external logging facility (e.g. Loggly). Both formats log to STDERR.
        * The existing `--log_level` flag and it's default value now solely relates to the global logging
    level (e.g. `info`, `debug`, etc...) instead of `<module>:<level>`.
    * (rest) [#7649](https://github.com/cosmos/cosmos-sdk/pull/7649) Return an unsigned tx in legacy GET /tx endpoint when signature conversion fails
    * (simulation) [\#6002](https://github.com/cosmos/cosmos-sdk/pull/6002) Add randomized consensus params into simulation.
    * (store) [\#6481](https://github.com/cosmos/cosmos-sdk/pull/6481) Move `SimpleProofsFromMap` from Tendermint into the SDK.
    * (store) [\#6719](https://github.com/cosmos/cosmos-sdk/6754) Add validity checks to stores for nil and empty keys.
    * (SDK) Updated dependencies
        * Updated iavl dependency to v0.15.3
        * Update tendermint to v0.34.1
    * (types) [\#7027](https://github.com/cosmos/cosmos-sdk/pull/7027) `Coin(s)` and `DecCoin(s)` updates:
        * Bump denomination max length to 128
        * Allow uppercase letters and numbers in denominations to support [ADR 001](./docs/architecture/adr-001-coin-source-tracing.md)
        * Added `Validate` function that returns a descriptive error
    * (types) [\#5581](https://github.com/cosmos/cosmos-sdk/pull/5581) Add convenience functions {,Must}Bech32ifyAddressBytes.
    * (types/module) [\#5724](https://github.com/cosmos/cosmos-sdk/issues/5724) The `types/module` package does no longer depend on `x/simulation`.
    * (types) [\#5585](https://github.com/cosmos/cosmos-sdk/pull/5585) IBC additions:
        * `Coin` denomination max lenght has been increased to 32.
        * Added `CapabilityKey` alias for `StoreKey` to match IBC spec.
    * (types/rest) [\#5900](https://github.com/cosmos/cosmos-sdk/pull/5900) Add Check*Error function family to spare developers from replicating tons of boilerplate code.
    * (types) [\#6128](https://github.com/cosmos/cosmos-sdk/pull/6137) Add `String()` method to `GasMeter`.
    * (types) [\#6195](https://github.com/cosmos/cosmos-sdk/pull/6195) Add codespace to broadcast(sync/async) response.
    * (types) \#6897 Add KV type from tendermint to `types` directory.
    * (version) [\#7848](https://github.com/cosmos/cosmos-sdk/pull/7848) [\#7941](https://github.com/cosmos/cosmos-sdk/pull/7941)
    `version --long` output now shows the list of build dependencies and replaced build dependencies.

## [v0.39.1](https://github.com/cosmos/cosmos-sdk/releases/tag/v0.39.1) - 2020-08-11

### Client Breaking

* (x/auth) [\#6861](https://github.com/cosmos/cosmos-sdk/pull/6861) Remove public key Bech32 encoding for all account types for JSON serialization, instead relying on direct Amino encoding. In addition, JSON serialization utilizes Amino instead of the Go stdlib, so integers are treated as strings.

### Improvements

* (client) [\#6853](https://github.com/cosmos/cosmos-sdk/pull/6853) Add --unsafe-cors flag.

## [v0.39.0](https://github.com/cosmos/cosmos-sdk/releases/tag/v0.39.0) - 2020-07-20

### Improvements

* (deps) Bump IAVL version to [v0.14.0](https://github.com/cosmos/iavl/releases/tag/v0.14.0)
* (client) [\#5585](https://github.com/cosmos/cosmos-sdk/pull/5585) `CLIContext` additions:
    * Introduce `QueryABCI` that returns the full `abci.ResponseQuery` with inclusion Merkle proofs.
    * Added `prove` flag for Merkle proof verification.
* (x/staking) [\#6791)](https://github.com/cosmos/cosmos-sdk/pull/6791) Close {UBDQueue,RedelegationQueu}Iterator once used.

### API Breaking Changes

* (baseapp) [\#5837](https://github.com/cosmos/cosmos-sdk/issues/5837) Transaction simulation now returns a `SimulationResponse` which contains the `GasInfo` and `Result` from the execution.

### Client Breaking Changes

* (x/auth) [\#6745](https://github.com/cosmos/cosmos-sdk/issues/6745) Remove BaseAccount's custom JSON {,un}marshalling.

### Bug Fixes

* (store) [\#6475](https://github.com/cosmos/cosmos-sdk/pull/6475) Revert IAVL pruning functionality introduced in
[v0.13.0](https://github.com/cosmos/iavl/releases/tag/v0.13.0),
where the IAVL no longer keeps states in-memory in which it flushes periodically. IAVL now commits and
flushes every state to disk as it did pre-v0.13.0. The SDK's multi-store will track and ensure the proper
heights are pruned. The operator can set the pruning options via a `pruning` config via the CLI or
through `app.toml`. The `pruning` flag exposes `default|everything|nothing|custom` as options --
see docs for further details. If the operator chooses `custom`, they may provide granular pruning
options `pruning-keep-recent`, `pruning-keep-every`, and `pruning-interval`. The former two options
dictate how many recent versions are kept on disk and the offset of what versions are kept after that
respectively, and the latter defines the height interval in which versions are deleted in a batch.
**Note, there are some client-facing API breaking changes with regard to IAVL, stores, and pruning settings.**
* (x/distribution) [\#6210](https://github.com/cosmos/cosmos-sdk/pull/6210) Register `MsgFundCommunityPool` in distribution amino codec.
* (types) [\#5741](https://github.com/cosmos/cosmos-sdk/issues/5741) Prevent `ChainAnteDecorators()` from panicking when empty `AnteDecorator` slice is supplied.
* (baseapp) [\#6306](https://github.com/cosmos/cosmos-sdk/issues/6306) Prevent events emitted by the antehandler from being persisted between transactions.
* (client/keys) [\#5091](https://github.com/cosmos/cosmos-sdk/issues/5091) `keys parse` does not honor client app's configuration.
* (x/bank) [\#6674](https://github.com/cosmos/cosmos-sdk/pull/6674) Create account if recipient does not exist on handing `MsgMultiSend`.
* (x/auth) [\#6287](https://github.com/cosmos/cosmos-sdk/pull/6287) Fix nonce stuck when sending multiple transactions from an account in a same block.

## [v0.38.5] - 2020-07-02

### Improvements

* (tendermint) Bump Tendermint version to [v0.33.6](https://github.com/tendermint/tendermint/releases/tag/v0.33.6).

## [v0.38.4] - 2020-05-21

### Bug Fixes

* (x/auth) [\#5950](https://github.com/cosmos/cosmos-sdk/pull/5950) Fix `IncrementSequenceDecorator` to use is `IsReCheckTx` instead of `IsCheckTx` to allow account sequence incrementing.

## [v0.38.3] - 2020-04-09

### Improvements

* (tendermint) Bump Tendermint version to [v0.33.3](https://github.com/tendermint/tendermint/releases/tag/v0.33.3).

## [v0.38.2] - 2020-03-25

### Bug Fixes

* (baseapp) [\#5718](https://github.com/cosmos/cosmos-sdk/pull/5718) Remove call to `ctx.BlockGasMeter` during failed message validation which resulted in a panic when the tx execution mode was `CheckTx`.
* (x/genutil) [\#5775](https://github.com/cosmos/cosmos-sdk/pull/5775) Fix `ExportGenesis` in `x/genutil` to export default genesis state (`[]`) instead of `null`.
* (client) [\#5618](https://github.com/cosmos/cosmos-sdk/pull/5618) Fix crash on the client when the verifier is not set.
* (crypto/keys/mintkey) [\#5823](https://github.com/cosmos/cosmos-sdk/pull/5823) fix errors handling in `UnarmorPubKeyBytes` (underlying armoring function's return error was not being checked).
* (x/distribution) [\#5620](https://github.com/cosmos/cosmos-sdk/pull/5620) Fix nil pointer deref in distribution tax/reward validation helpers.

### Improvements

* (rest) [\#5648](https://github.com/cosmos/cosmos-sdk/pull/5648) Enhance /txs usability:
    * Add `tx.minheight` key to filter transaction with an inclusive minimum block height
    * Add `tx.maxheight` key to filter transaction with an inclusive maximum block height
* (crypto/keys) [\#5739](https://github.com/cosmos/cosmos-sdk/pull/5739) Print an error message if the password input failed.

## [v0.38.1] - 2020-02-11

### Improvements

* (modules) [\#5597](https://github.com/cosmos/cosmos-sdk/pull/5597) Add `amount` event attribute to the `complete_unbonding`
and `complete_redelegation` events that reflect the total balances of the completed unbondings and redelegations
respectively.

### Bug Fixes

* (types) [\#5579](https://github.com/cosmos/cosmos-sdk/pull/5579) The IAVL `Store#Commit` method has been refactored to
delete a flushed version if it is not a snapshot version. The root multi-store now keeps track of `commitInfo` instead
of `types.CommitID`. During `Commit` of the root multi-store, `lastCommitInfo` is updated from the saved state
and is only flushed to disk if it is a snapshot version. During `Query` of the root multi-store, if the request height
is the latest height, we'll use the store's `lastCommitInfo`. Otherwise, we fetch `commitInfo` from disk.
* (x/bank) [\#5531](https://github.com/cosmos/cosmos-sdk/issues/5531) Added missing amount event to MsgMultiSend, emitted for each output.
* (x/gov) [\#5622](https://github.com/cosmos/cosmos-sdk/pull/5622) Track any events emitted from a proposal's handler upon successful execution.

## [v0.38.0] - 2020-01-23

### State Machine Breaking

* (genesis) [\#5506](https://github.com/cosmos/cosmos-sdk/pull/5506) The `x/distribution` genesis state
  now includes `params` instead of individual parameters.
* (genesis) [\#5017](https://github.com/cosmos/cosmos-sdk/pull/5017) The `x/genaccounts` module has been
deprecated and all components removed except the `legacy/` package. This requires changes to the
genesis state. Namely, `accounts` now exist under `app_state.auth.accounts`. The corresponding migration
logic has been implemented for v0.38 target version. Applications can migrate via:
`$ {appd} migrate v0.38 genesis.json`.
* (modules) [\#5299](https://github.com/cosmos/cosmos-sdk/pull/5299) Handling of `ABCIEvidenceTypeDuplicateVote`
  during `BeginBlock` along with the corresponding parameters (`MaxEvidenceAge`) have moved from the
  `x/slashing` module to the `x/evidence` module.

### API Breaking Changes

* (modules) [\#5506](https://github.com/cosmos/cosmos-sdk/pull/5506) Remove individual setters of `x/distribution` parameters. Instead, follow the module spec in getting parameters, setting new value(s) and finally calling `SetParams`.
* (types) [\#5495](https://github.com/cosmos/cosmos-sdk/pull/5495) Remove redundant `(Must)Bech32ify*` and `(Must)Get*KeyBech32` functions in favor of `(Must)Bech32ifyPubKey` and `(Must)GetPubKeyFromBech32` respectively, both of which take a `Bech32PubKeyType` (string).
* (types) [\#5430](https://github.com/cosmos/cosmos-sdk/pull/5430) `DecCoins#Add` parameter changed from `DecCoins`
to `...DecCoin`, `Coins#Add` parameter changed from `Coins` to `...Coin`.
* (baseapp/types) [\#5421](https://github.com/cosmos/cosmos-sdk/pull/5421) The `Error` interface (`types/errors.go`)
has been removed in favor of the concrete type defined in `types/errors/` which implements the standard `error` interface.
    * As a result, the `Handler` and `Querier` implementations now return a standard `error`.
  Within `BaseApp`, `runTx` now returns a `(GasInfo, *Result, error)` tuple and `runMsgs` returns a
  `(*Result, error)` tuple. A reference to a `Result` is now used to indicate success whereas an error
  signals an invalid message or failed message execution. As a result, the fields `Code`, `Codespace`,
  `GasWanted`, and `GasUsed` have been removed the `Result` type. The latter two fields are now found
  in the `GasInfo` type which is always returned regardless of execution outcome.
    * Note to developers: Since all handlers and queriers must now return a standard `error`, the `types/errors/`
  package contains all the relevant and pre-registered errors that you typically work with. A typical
  error returned will look like `sdkerrors.Wrap(sdkerrors.ErrUnknownRequest, "...")`. You can retrieve
  relevant ABCI information from the error via `ABCIInfo`.
* (client) [\#5442](https://github.com/cosmos/cosmos-sdk/pull/5442) Remove client/alias.go as it's not necessary and
components can be imported directly from the packages.
* (store) [\#4748](https://github.com/cosmos/cosmos-sdk/pull/4748) The `CommitMultiStore` interface
now requires a `SetInterBlockCache` method. Applications that do not wish to support this can simply
have this method perform a no-op.
* (modules) [\#4665](https://github.com/cosmos/cosmos-sdk/issues/4665) Refactored `x/gov` module structure and dev-UX:
    * Prepare for module spec integration
    * Update gov keys to use big endian encoding instead of little endian
* (modules) [\#5017](https://github.com/cosmos/cosmos-sdk/pull/5017) The `x/genaccounts` module has been deprecated and all components removed except the `legacy/` package.
* [\#4486](https://github.com/cosmos/cosmos-sdk/issues/4486) Vesting account types decoupled from the `x/auth` module and now live under `x/auth/vesting`. Applications wishing to use vesting account types must be sure to register types via `RegisterCodec` under the new vesting package.
* [\#4486](https://github.com/cosmos/cosmos-sdk/issues/4486) The `NewBaseVestingAccount` constructor returns an error
if the provided arguments are invalid.
* (x/auth) [\#5006](https://github.com/cosmos/cosmos-sdk/pull/5006) Modular `AnteHandler` via composable decorators:
    * The `AnteHandler` interface now returns `(newCtx Context, err error)` instead of `(newCtx Context, result sdk.Result, abort bool)`
    * The `NewAnteHandler` function returns an `AnteHandler` function that returns the new `AnteHandler`
  interface and has been moved into the `auth/ante` directory.
    * `ValidateSigCount`, `ValidateMemo`, `ProcessPubKey`, `EnsureSufficientMempoolFee`, and `GetSignBytes`
  have all been removed as public functions.
    * Invalid Signatures may return `InvalidPubKey` instead of `Unauthorized` error, since the transaction
  will first hit `SetPubKeyDecorator` before the `SigVerificationDecorator` runs.
    * `StdTx#GetSignatures` will return an array of just signature byte slices `[][]byte` instead of
  returning an array of `StdSignature` structs. To replicate the old behavior, use the public field
  `StdTx.Signatures` to get back the array of StdSignatures `[]StdSignature`.
* (modules) [\#5299](https://github.com/cosmos/cosmos-sdk/pull/5299) `HandleDoubleSign` along with params `MaxEvidenceAge` and `DoubleSignJailEndTime` have moved from the `x/slashing` module to the `x/evidence` module.
* (keys) [\#4941](https://github.com/cosmos/cosmos-sdk/issues/4941) Keybase concrete types constructors such as `NewKeyBaseFromDir` and `NewInMemory` now accept optional parameters of type `KeybaseOption`. These
optional parameters are also added on the keys sub-commands functions, which are now public, and allows
these options to be set on the commands or ignored to default to previous behavior.
* [\#5547](https://github.com/cosmos/cosmos-sdk/pull/5547) `NewKeyBaseFromHomeFlag` constructor has been removed.
* [\#5439](https://github.com/cosmos/cosmos-sdk/pull/5439) Further modularization was done to the `keybase`
package to make it more suitable for use with different key formats and algorithms:
    * The `WithKeygenFunc` function added as a `KeybaseOption` which allows a custom bytes to key
    implementation to be defined when keys are created.
    * The `WithDeriveFunc` function added as a `KeybaseOption` allows custom logic for deriving a key
    from a mnemonic, bip39 password, and HD Path.
    * BIP44 is no longer build into `keybase.CreateAccount()`. It is however the default when using
    the `client/keys` add command.
    * `SupportedAlgos` and `SupportedAlgosLedger` functions return a slice of `SigningAlgo`s that are
    supported by the keybase and the ledger integration respectively.
* (simapp) [\#5419](https://github.com/cosmos/cosmos-sdk/pull/5419) The `helpers.GenTx()` now accepts a gas argument.
* (baseapp) [\#5455](https://github.com/cosmos/cosmos-sdk/issues/5455) A `sdk.Context` is now passed into the `router.Route()` function.

### Client Breaking Changes

* (rest) [\#5270](https://github.com/cosmos/cosmos-sdk/issues/5270) All account types now implement custom JSON serialization.
* (rest) [\#4783](https://github.com/cosmos/cosmos-sdk/issues/4783) The balance field in the DelegationResponse type is now sdk.Coin instead of sdk.Int
* (x/auth) [\#5006](https://github.com/cosmos/cosmos-sdk/pull/5006) The gas required to pass the `AnteHandler` has
increased significantly due to modular `AnteHandler` support. Increase GasLimit accordingly.
* (rest) [\#5336](https://github.com/cosmos/cosmos-sdk/issues/5336) `MsgEditValidator` uses `description` instead of `Description` as a JSON key.
* (keys) [\#5097](https://github.com/cosmos/cosmos-sdk/pull/5097) Due to the keybase -> keyring transition, keys need to be migrated. See `keys migrate` command for more info.
* (x/auth) [\#5424](https://github.com/cosmos/cosmos-sdk/issues/5424) Drop `decode-tx` command from x/auth/client/cli, duplicate of the `decode` command.

### Features

* (store) [\#5435](https://github.com/cosmos/cosmos-sdk/pull/5435) New iterator for paginated requests. Iterator limits DB reads to the range of the requested page.
* (x/evidence) [\#5240](https://github.com/cosmos/cosmos-sdk/pull/5240) Initial implementation of the `x/evidence` module.
* (cli) [\#5212](https://github.com/cosmos/cosmos-sdk/issues/5212) The `q gov proposals` command now supports pagination.
* (store) [\#4724](https://github.com/cosmos/cosmos-sdk/issues/4724) Multistore supports substore migrations upon load. New `rootmulti.Store.LoadLatestVersionAndUpgrade` method in
`Baseapp` supports `StoreLoader` to enable various upgrade strategies. It no
longer panics if the store to load contains substores that we didn't explicitly mount.
* [\#4972](https://github.com/cosmos/cosmos-sdk/issues/4972) A `TxResponse` with a corresponding code
and tx hash will be returned for specific Tendermint errors:
    * `CodeTxInMempoolCache`
    * `CodeMempoolIsFull`
    * `CodeTxTooLarge`
* [\#3872](https://github.com/cosmos/cosmos-sdk/issues/3872) Implement a RESTful endpoint and cli command to decode transactions.
* (keys) [\#4754](https://github.com/cosmos/cosmos-sdk/pull/4754) Introduce new Keybase implementation that can
leverage operating systems' built-in functionalities to securely store secrets. MacOS users may encounter
the following [issue](https://github.com/keybase/go-keychain/issues/47) with the `go-keychain` library. If
you encounter this issue, you must upgrade your xcode command line tools to version >= `10.2`. You can
upgrade via: `sudo rm -rf /Library/Developer/CommandLineTools; xcode-select --install`. Verify the
correct version via: `pkgutil --pkg-info=com.apple.pkg.CLTools_Executables`.
* [\#5355](https://github.com/cosmos/cosmos-sdk/pull/5355) Client commands accept a new `--keyring-backend` option through which users can specify which backend should be used
by the new key store:
    * `os`: use OS default credentials storage (default).
    * `file`: use encrypted file-based store.
    * `kwallet`: use [KDE Wallet](https://utils.kde.org/projects/kwalletmanager/) service.
    * `pass`: use the [pass](https://www.passwordstore.org/) command line password manager.
    * `test`: use password-less key store. _For testing purposes only. Use it at your own risk._
* (keys) [\#5097](https://github.com/cosmos/cosmos-sdk/pull/5097) New `keys migrate` command to assist users migrate their keys
to the new keyring.
* (keys) [\#5366](https://github.com/cosmos/cosmos-sdk/pull/5366) `keys list` now accepts a `--list-names` option to list key names only, whilst the `keys delete`
command can delete multiple keys by passing their names as arguments. The aforementioned commands can then be piped together, e.g.
`appcli keys list -n | xargs appcli keys delete`
* (modules) [\#4233](https://github.com/cosmos/cosmos-sdk/pull/4233) Add upgrade module that coordinates software upgrades of live chains.
* [\#4486](https://github.com/cosmos/cosmos-sdk/issues/4486) Introduce new `PeriodicVestingAccount` vesting account type
that allows for arbitrary vesting periods.
* (baseapp) [\#5196](https://github.com/cosmos/cosmos-sdk/pull/5196) Baseapp has a new `runTxModeReCheck` to allow applications to skip expensive and unnecessary re-checking of transactions.
* (types) [\#5196](https://github.com/cosmos/cosmos-sdk/pull/5196) Context has new `IsRecheckTx() bool` and `WithIsReCheckTx(bool) Context` methods to to be used in the `AnteHandler`.
* (x/auth/ante) [\#5196](https://github.com/cosmos/cosmos-sdk/pull/5196) AnteDecorators have been updated to avoid unnecessary checks when `ctx.IsReCheckTx() == true`
* (x/auth) [\#5006](https://github.com/cosmos/cosmos-sdk/pull/5006) Modular `AnteHandler` via composable decorators:
    * The `AnteDecorator` interface has been introduced to allow users to implement modular `AnteHandler`
  functionality that can be composed together to create a single `AnteHandler` rather than implementing
  a custom `AnteHandler` completely from scratch, where each `AnteDecorator` allows for custom behavior in
  tightly defined and logically isolated manner. These custom `AnteDecorator` can then be chained together
  with default `AnteDecorator` or third-party `AnteDecorator` to create a modularized `AnteHandler`
  which will run each `AnteDecorator` in the order specified in `ChainAnteDecorators`. For details
  on the new architecture, refer to the [ADR](docs/architecture/adr-010-modular-antehandler.md).
    * `ChainAnteDecorators` function has been introduced to take in a list of `AnteDecorators` and chain
  them in sequence and return a single `AnteHandler`:
        * `SetUpContextDecorator`: Sets `GasMeter` in context and creates defer clause to recover from any
    `OutOfGas` panics in future AnteDecorators and return `OutOfGas` error to `BaseApp`. It MUST be the
    first `AnteDecorator` in the chain for any application that uses gas (or another one that sets the gas meter).
        * `ValidateBasicDecorator`: Calls tx.ValidateBasic and returns any non-nil error.
        * `ValidateMemoDecorator`: Validates tx memo with application parameters and returns any non-nil error.
        * `ConsumeGasTxSizeDecorator`: Consumes gas proportional to the tx size based on application parameters.
        * `MempoolFeeDecorator`: Checks if fee is above local mempool `minFee` parameter during `CheckTx`.
        * `DeductFeeDecorator`: Deducts the `FeeAmount` from first signer of the transaction.
        * `SetPubKeyDecorator`: Sets pubkey of account in any account that does not already have pubkey saved in state machine.
        * `SigGasConsumeDecorator`: Consume parameter-defined amount of gas for each signature.
        * `SigVerificationDecorator`: Verify each signature is valid, return if there is an error.
        * `ValidateSigCountDecorator`: Validate the number of signatures in tx based on app-parameters.
        * `IncrementSequenceDecorator`: Increments the account sequence for each signer to prevent replay attacks.
* (cli) [\#5223](https://github.com/cosmos/cosmos-sdk/issues/5223) Cosmos Ledger App v2.0.0 is now supported. The changes are backwards compatible and App v1.5.x is still supported.
* (x/staking) [\#5380](https://github.com/cosmos/cosmos-sdk/pull/5380) Introduced ability to store historical info entries in staking keeper, allows applications to introspect specified number of past headers and validator sets
    * Introduces new parameter `HistoricalEntries` which allows applications to determine how many recent historical info entries they want to persist in store. Default value is 0.
    * Introduces cli commands and rest routes to query historical information at a given height
* (modules) [\#5249](https://github.com/cosmos/cosmos-sdk/pull/5249) Funds are now allowed to be directly sent to the community pool (via the distribution module account).
* (keys) [\#4941](https://github.com/cosmos/cosmos-sdk/issues/4941) Introduce keybase option to allow overriding the default private key implementation of a key generated through the `keys add` cli command.
* (keys) [\#5439](https://github.com/cosmos/cosmos-sdk/pull/5439) Flags `--algo` and `--hd-path` are added to
  `keys add` command in order to make use of keybase modularized. By default, it uses (0, 0) bip44
  HD path and secp256k1 keys, so is non-breaking.
* (types) [\#5447](https://github.com/cosmos/cosmos-sdk/pull/5447) Added `ApproxRoot` function to sdk.Decimal type in order to get the nth root for a decimal number, where n is a positive integer.
    * An `ApproxSqrt` function was also added for convenience around the common case of n=2.

### Improvements

* (iavl) [\#5538](https://github.com/cosmos/cosmos-sdk/pull/5538) Remove manual IAVL pruning in favor of IAVL's internal pruning strategy.
* (server) [\#4215](https://github.com/cosmos/cosmos-sdk/issues/4215) The `--pruning` flag
has been moved to the configuration file, to allow easier node configuration.
* (cli) [\#5116](https://github.com/cosmos/cosmos-sdk/issues/5116) The `CLIContext` now supports multiple verifiers
when connecting to multiple chains. The connecting chain's `CLIContext` will have to have the correct
chain ID and node URI or client set. To use a `CLIContext` with a verifier for another chain:

  ```go
  // main or parent chain (chain as if you're running without IBC)
  mainCtx := context.NewCLIContext()

  // connecting IBC chain
  sideCtx := context.NewCLIContext().
    WithChainID(sideChainID).
    WithNodeURI(sideChainNodeURI) // or .WithClient(...)

  sideCtx = sideCtx.WithVerifier(
    context.CreateVerifier(sideCtx, context.DefaultVerifierCacheSize),
  )
  ```

* (modules) [\#5017](https://github.com/cosmos/cosmos-sdk/pull/5017) The `x/auth` package now supports
generalized genesis accounts through the `GenesisAccount` interface.
* (modules) [\#4762](https://github.com/cosmos/cosmos-sdk/issues/4762) Deprecate remove and add permissions in ModuleAccount.
* (modules) [\#4760](https://github.com/cosmos/cosmos-sdk/issues/4760) update `x/auth` to match module spec.
* (modules) [\#4814](https://github.com/cosmos/cosmos-sdk/issues/4814) Add security contact to Validator description.
* (modules) [\#4875](https://github.com/cosmos/cosmos-sdk/issues/4875) refactor integration tests to use SimApp and separate test package
* (sdk) [\#4566](https://github.com/cosmos/cosmos-sdk/issues/4566) Export simulation's parameters and app state to JSON in order to reproduce bugs and invariants.
* (sdk) [\#4640](https://github.com/cosmos/cosmos-sdk/issues/4640) improve import/export simulation errors by extending `DiffKVStores` to return an array of `KVPairs` that are then compared to check for inconsistencies.
* (sdk) [\#4717](https://github.com/cosmos/cosmos-sdk/issues/4717) refactor `x/slashing` to match the new module spec
* (sdk) [\#4758](https://github.com/cosmos/cosmos-sdk/issues/4758) update `x/genaccounts` to match module spec
* (simulation) [\#4824](https://github.com/cosmos/cosmos-sdk/issues/4824) `PrintAllInvariants` flag will print all failed invariants
* (simulation) [\#4490](https://github.com/cosmos/cosmos-sdk/issues/4490) add `InitialBlockHeight` flag to resume a simulation from a given block

    * Support exporting the simulation stats to a given JSON file
* (simulation) [\#4847](https://github.com/cosmos/cosmos-sdk/issues/4847), [\#4838](https://github.com/cosmos/cosmos-sdk/pull/4838) and [\#4869](https://github.com/cosmos/cosmos-sdk/pull/4869) `SimApp` and simulation refactors:
    * Implement `SimulationManager` for executing modules' simulation functionalities in a modularized way
    * Add `RegisterStoreDecoders` to the `SimulationManager` for decoding each module's types
    * Add `GenerateGenesisStates` to the `SimulationManager` to generate a randomized `GenState` for each module
    * Add `RandomizedParams` to the `SimulationManager` that registers each modules' parameters in order to
  simulate `ParamChangeProposal`s' `Content`s
    * Add `WeightedOperations` to the `SimulationManager` that define simulation operations (modules' `Msg`s) with their
  respective weights (i.e chance of being simulated).
    * Add `ProposalContents` to the `SimulationManager` to register each module's governance proposal `Content`s.
* (simulation) [\#4893](https://github.com/cosmos/cosmos-sdk/issues/4893) Change `SimApp` keepers to be public and add getter functions for keys and codec
* (simulation) [\#4906](https://github.com/cosmos/cosmos-sdk/issues/4906) Add simulation `Config` struct that wraps simulation flags
* (simulation) [\#4935](https://github.com/cosmos/cosmos-sdk/issues/4935) Update simulation to reflect a proper `ABCI` application without bypassing `BaseApp` semantics
* (simulation) [\#5378](https://github.com/cosmos/cosmos-sdk/pull/5378) Simulation tests refactor:
    * Add `App` interface for general SDK-based app's methods.
    * Refactor and cleanup simulation tests into util functions to simplify their implementation for other SDK apps.
* (store) [\#4792](https://github.com/cosmos/cosmos-sdk/issues/4792) panic on non-registered store
* (types) [\#4821](https://github.com/cosmos/cosmos-sdk/issues/4821) types/errors package added with support for stacktraces. It is meant as a more feature-rich replacement for sdk.Errors in the mid-term.
* (store) [\#1947](https://github.com/cosmos/cosmos-sdk/issues/1947) Implement inter-block (persistent)
caching through `CommitKVStoreCacheManager`. Any application wishing to utilize an inter-block cache
must set it in their app via a `BaseApp` option. The `BaseApp` docs have been drastically improved
to detail this new feature and how state transitions occur.
* (docs/spec) All module specs moved into their respective module dir in x/ (i.e. docs/spec/staking -->> x/staking/spec)
* (docs/) [\#5379](https://github.com/cosmos/cosmos-sdk/pull/5379) Major documentation refactor, including:
    * (docs/intro/) Add and improve introduction material for newcomers.
    * (docs/basics/) Add documentation about basic concepts of the cosmos sdk such as the anatomy of an SDK application, the transaction lifecycle or accounts.
    * (docs/core/) Add documentation about core conepts of the cosmos sdk such as `baseapp`, `server`, `store`s, `context` and more.
    * (docs/building-modules/) Add reference documentation on concepts relevant for module developers (`keeper`, `handler`, `messages`, `queries`,...).
    * (docs/interfaces/) Add documentation on building interfaces for the Cosmos SDK.
    * Redesigned user interface that features new dynamically generated sidebar, build-time code embedding from GitHub, new homepage as well as many other improvements.
* (types) [\#5428](https://github.com/cosmos/cosmos-sdk/pull/5428) Add `Mod` (modulo) method and `RelativePow` (exponentation) function for `Uint`.
* (modules) [\#5506](https://github.com/cosmos/cosmos-sdk/pull/5506) Remove redundancy in `x/distribution`s use of parameters. There
  now exists a single `Params` type with a getter and setter along with a getter for each individual parameter.

### Bug Fixes

* (client) [\#5303](https://github.com/cosmos/cosmos-sdk/issues/5303) Fix ignored error in tx generate only mode.
* (cli) [\#4763](https://github.com/cosmos/cosmos-sdk/issues/4763) Fix flag `--min-self-delegation` for staking `EditValidator`
* (keys) Fix ledger custom coin type support bug.
* (x/gov) [\#5107](https://github.com/cosmos/cosmos-sdk/pull/5107) Sum validator operator's all voting power when tally votes
* (rest) [\#5212](https://github.com/cosmos/cosmos-sdk/issues/5212) Fix pagination in the `/gov/proposals` handler.

## [v0.37.14] - 2020-08-12

### Improvements

* (tendermint) Bump Tendermint version to [v0.32.13](https://github.com/tendermint/tendermint/releases/tag/v0.32.13).


## [v0.37.13] - 2020-06-03

### Improvements

* (tendermint) Bump Tendermint version to [v0.32.12](https://github.com/tendermint/tendermint/releases/tag/v0.32.12).
* (cosmos-ledger-go) Bump Cosmos Ledger Wallet library version to [v0.11.1](https://github.com/cosmos/ledger-cosmos-go/releases/tag/v0.11.1).

## [v0.37.12] - 2020-05-05

### Improvements

* (tendermint) Bump Tendermint version to [v0.32.11](https://github.com/tendermint/tendermint/releases/tag/v0.32.11).

## [v0.37.11] - 2020-04-22

### Bug Fixes

* (x/staking) [\#6021](https://github.com/cosmos/cosmos-sdk/pull/6021) --trust-node's false default value prevents creation of the genesis transaction.

## [v0.37.10] - 2020-04-22

### Bug Fixes

* (client/context) [\#5964](https://github.com/cosmos/cosmos-sdk/issues/5964) Fix incorrect instantiation of tmlite verifier when --trust-node is off.

## [v0.37.9] - 2020-04-09

### Improvements

* (tendermint) Bump Tendermint version to [v0.32.10](https://github.com/tendermint/tendermint/releases/tag/v0.32.10).

## [v0.37.8] - 2020-03-11

### Bug Fixes

* (rest) [\#5508](https://github.com/cosmos/cosmos-sdk/pull/5508) Fix `x/distribution` endpoints to properly return height in the response.
* (x/genutil) [\#5499](https://github.com/cosmos/cosmos-sdk/pull/) Ensure `DefaultGenesis` returns valid and non-nil default genesis state.
* (x/genutil) [\#5775](https://github.com/cosmos/cosmos-sdk/pull/5775) Fix `ExportGenesis` in `x/genutil` to export default genesis state (`[]`) instead of `null`.
* (genesis) [\#5086](https://github.com/cosmos/cosmos-sdk/issues/5086) Ensure `gentxs` are always an empty array instead of `nil`.

### Improvements

* (rest) [\#5648](https://github.com/cosmos/cosmos-sdk/pull/5648) Enhance /txs usability:
    * Add `tx.minheight` key to filter transaction with an inclusive minimum block height
    * Add `tx.maxheight` key to filter transaction with an inclusive maximum block height

## [v0.37.7] - 2020-02-10

### Improvements

* (modules) [\#5597](https://github.com/cosmos/cosmos-sdk/pull/5597) Add `amount` event attribute to the `complete_unbonding`
and `complete_redelegation` events that reflect the total balances of the completed unbondings and redelegations
respectively.

### Bug Fixes

* (x/gov) [\#5622](https://github.com/cosmos/cosmos-sdk/pull/5622) Track any events emitted from a proposal's handler upon successful execution.
* (x/bank) [\#5531](https://github.com/cosmos/cosmos-sdk/issues/5531) Added missing amount event to MsgMultiSend, emitted for each output.

## [v0.37.6] - 2020-01-21

### Improvements

* (tendermint) Bump Tendermint version to [v0.32.9](https://github.com/tendermint/tendermint/releases/tag/v0.32.9)

## [v0.37.5] - 2020-01-07

### Features

* (types) [\#5360](https://github.com/cosmos/cosmos-sdk/pull/5360) Implement `SortableDecBytes` which
  allows the `Dec` type be sortable.

### Improvements

* (tendermint) Bump Tendermint version to [v0.32.8](https://github.com/tendermint/tendermint/releases/tag/v0.32.8)
* (cli) [\#5482](https://github.com/cosmos/cosmos-sdk/pull/5482) Remove old "tags" nomenclature from the `q txs` command in
  favor of the new events system. Functionality remains unchanged except that `=` is used instead of `:` to be
  consistent with the API's use of event queries.

### Bug Fixes

* (iavl) [\#5276](https://github.com/cosmos/cosmos-sdk/issues/5276) Fix potential race condition in `iavlIterator#Close`.
* (baseapp) [\#5350](https://github.com/cosmos/cosmos-sdk/issues/5350) Allow a node to restart successfully
  after a `halt-height` or `halt-time` has been triggered.
* (types) [\#5395](https://github.com/cosmos/cosmos-sdk/issues/5395) Fix `Uint#LTE`.
* (types) [\#5408](https://github.com/cosmos/cosmos-sdk/issues/5408) `NewDecCoins` constructor now sorts the coins.

## [v0.37.4] - 2019-11-04

### Improvements

* (tendermint) Bump Tendermint version to [v0.32.7](https://github.com/tendermint/tendermint/releases/tag/v0.32.7)
* (ledger) [\#4716](https://github.com/cosmos/cosmos-sdk/pull/4716) Fix ledger custom coin type support bug.

### Bug Fixes

* (baseapp) [\#5200](https://github.com/cosmos/cosmos-sdk/issues/5200) Remove duplicate events from previous messages.

## [v0.37.3] - 2019-10-10

### Bug Fixes

* (genesis) [\#5095](https://github.com/cosmos/cosmos-sdk/issues/5095) Fix genesis file migration from v0.34 to
v0.36/v0.37 not converting validator consensus pubkey to bech32 format.

### Improvements

* (tendermint) Bump Tendermint version to [v0.32.6](https://github.com/tendermint/tendermint/releases/tag/v0.32.6)

## [v0.37.1] - 2019-09-19

### Features

* (cli) [\#4973](https://github.com/cosmos/cosmos-sdk/pull/4973) Enable application CPU profiling
via the `--cpu-profile` flag.
* [\#4979](https://github.com/cosmos/cosmos-sdk/issues/4979) Introduce a new `halt-time` config and
CLI option to the `start` command. When provided, an application will halt during `Commit` when the
block time is >= the `halt-time`.

### Improvements

* [\#4990](https://github.com/cosmos/cosmos-sdk/issues/4990) Add `Events` to the `ABCIMessageLog` to
provide context and grouping of events based on the messages they correspond to. The `Events` field
in `TxResponse` is deprecated and will be removed in the next major release.

### Bug Fixes

* [\#4979](https://github.com/cosmos/cosmos-sdk/issues/4979) Use `Signal(os.Interrupt)` over
`os.Exit(0)` during configured halting to allow any `defer` calls to be executed.
* [\#5034](https://github.com/cosmos/cosmos-sdk/issues/5034) Binary search in NFT Module wasn't working on larger sets.

## [v0.37.0] - 2019-08-21

### Bug Fixes

* (baseapp) [\#4903](https://github.com/cosmos/cosmos-sdk/issues/4903) Various height query fixes:
    * Move height with proof check from `CLIContext` to `BaseApp` as the height
  can automatically be injected there.
    * Update `handleQueryStore` to resemble `handleQueryCustom`
* (simulation) [\#4912](https://github.com/cosmos/cosmos-sdk/issues/4912) Fix SimApp ModuleAccountAddrs
to properly return black listed addresses for bank keeper initialization.
* (cli) [\#4919](https://github.com/cosmos/cosmos-sdk/pull/4919) Don't crash CLI
if user doesn't answer y/n confirmation request.
* (cli) [\#4927](https://github.com/cosmos/cosmos-sdk/issues/4927) Fix the `q gov vote`
command to handle empty (pruned) votes correctly.

### Improvements

* (rest) [\#4924](https://github.com/cosmos/cosmos-sdk/pull/4924) Return response
height even upon error as it may be useful for the downstream caller and have
`/auth/accounts/{address}` return a 200 with an empty account upon error when
that error is that the account doesn't exist.

## [v0.36.0] - 2019-08-13

### Breaking Changes

* (rest) [\#4837](https://github.com/cosmos/cosmos-sdk/pull/4837) Remove /version and /node_version
  endpoints in favor of refactoring /node_info to also include application version info.
* All REST responses now wrap the original resource/result. The response
  will contain two fields: height and result.
* [\#3565](https://github.com/cosmos/cosmos-sdk/issues/3565) Updates to the governance module:
    * Rename JSON field from `proposal_content` to `content`
    * Rename JSON field from `proposal_id` to `id`
    * Disable `ProposalTypeSoftwareUpgrade` temporarily
* [\#3775](https://github.com/cosmos/cosmos-sdk/issues/3775) unify sender transaction tag for ease of querying
* [\#4255](https://github.com/cosmos/cosmos-sdk/issues/4255) Add supply module that passively tracks the supplies of a chain
    * Renamed `x/distribution` `ModuleName`
    * Genesis JSON and CLI now use `distribution` instead of `distr`
    * Introduce `ModuleAccount` type, which tracks the flow of coins held within a module
    * Replaced `FeeCollectorKeeper` for a `ModuleAccount`
    * Replaced the staking `Pool`, which coins are now held by the `BondedPool` and `NotBonded` module accounts
    * The `NotBonded` module account now only keeps track of the not bonded tokens within staking, instead of the whole chain
    * [\#3628](https://github.com/cosmos/cosmos-sdk/issues/3628) Replaced governance's burn and deposit accounts for a `ModuleAccount`
    * Added a `ModuleAccount` for the distribution module
    * Added a `ModuleAccount` for the mint module
  [\#4472](https://github.com/cosmos/cosmos-sdk/issues/4472) validation for crisis genesis
* [\#3985](https://github.com/cosmos/cosmos-sdk/issues/3985) `ValidatorPowerRank` uses potential consensus power instead of tendermint power
* [\#4104](https://github.com/cosmos/cosmos-sdk/issues/4104) Gaia has been moved to its own repository: https://github.com/cosmos/gaia
* [\#4104](https://github.com/cosmos/cosmos-sdk/issues/4104) Rename gaiad.toml to app.toml. The internal contents of the application
  config remain unchanged.
* [\#4159](https://github.com/cosmos/cosmos-sdk/issues/4159) create the default module patterns and module manager
* [\#4230](https://github.com/cosmos/cosmos-sdk/issues/4230) Change the type of ABCIMessageLog#MsgIndex to uint16 for proper serialization.
* [\#4250](https://github.com/cosmos/cosmos-sdk/issues/4250) BaseApp.Query() returns app's version string set via BaseApp.SetAppVersion()
  when handling /app/version queries instead of the version string passed as build
  flag at compile time.
* [\#4262](https://github.com/cosmos/cosmos-sdk/issues/4262) GoSumHash is no longer returned by the version command.
* [\#4263](https://github.com/cosmos/cosmos-sdk/issues/4263) RestServer#Start now takes read and write timeout arguments.
* [\#4305](https://github.com/cosmos/cosmos-sdk/issues/4305) `GenerateOrBroadcastMsgs` no longer takes an `offline` parameter.
* [\#4342](https://github.com/cosmos/cosmos-sdk/pull/4342) Upgrade go-amino to v0.15.0
* [\#4351](https://github.com/cosmos/cosmos-sdk/issues/4351) InitCmd, AddGenesisAccountCmd, and CollectGenTxsCmd take node's and client's default home directories as arguments.
* [\#4387](https://github.com/cosmos/cosmos-sdk/issues/4387) Refactor the usage of tags (now called events) to reflect the
  new ABCI events semantics:
    * Move `x/{module}/tags/tags.go` => `x/{module}/types/events.go`
    * Update `docs/specs`
    * Refactor tags in favor of new `Event(s)` type(s)
    * Update `Context` to use new `EventManager`
    * (Begin|End)Blocker no longer return tags, but rather uses new `EventManager`
    * Message handlers no longer return tags, but rather uses new `EventManager`
  Any component (e.g. BeginBlocker, message handler, etc...) wishing to emit an event must do so
  through `ctx.EventManger().EmitEvent(s)`.
  To reset or wipe emitted events: `ctx = ctx.WithEventManager(sdk.NewEventManager())`
  To get all emitted events: `events := ctx.EventManager().Events()`
* [\#4437](https://github.com/cosmos/cosmos-sdk/issues/4437) Replace governance module store keys to use `[]byte` instead of `string`.
* [\#4451](https://github.com/cosmos/cosmos-sdk/issues/4451) Improve modularization of clients and modules:
    * Module directory structure improved and standardized
    * Aliases autogenerated
    * Auth and bank related commands are now mounted under the respective moduels
    * Client initialization and mounting standardized
* [\#4479](https://github.com/cosmos/cosmos-sdk/issues/4479) Remove codec argument redundency in client usage where
  the CLIContext's codec should be used instead.
* [\#4488](https://github.com/cosmos/cosmos-sdk/issues/4488) Decouple client tx, REST, and ultil packages from auth. These packages have
  been restructured and retrofitted into the `x/auth` module.
* [\#4521](https://github.com/cosmos/cosmos-sdk/issues/4521) Flatten x/bank structure by hiding module internals.
* [\#4525](https://github.com/cosmos/cosmos-sdk/issues/4525) Remove --cors flag, the feature is long gone.
* [\#4536](https://github.com/cosmos/cosmos-sdk/issues/4536) The `/auth/accounts/{address}` now returns a `height` in the response.
  The account is now nested under `account`.
* [\#4543](https://github.com/cosmos/cosmos-sdk/issues/4543) Account getters are no longer part of client.CLIContext() and have now moved
  to reside in the auth-specific AccountRetriever.
* [\#4588](https://github.com/cosmos/cosmos-sdk/issues/4588) Context does not depend on x/auth anymore. client/context is stripped out of the following features:
    * GetAccountDecoder()
    * CLIContext.WithAccountDecoder()
    * CLIContext.WithAccountStore()
  x/auth.AccountDecoder is unnecessary and consequently removed.
* [\#4602](https://github.com/cosmos/cosmos-sdk/issues/4602) client/input.{Buffer,Override}Stdin() functions are removed. Thanks to cobra's new release they are now redundant.
* [\#4633](https://github.com/cosmos/cosmos-sdk/issues/4633) Update old Tx search by tags APIs to use new Events
  nomenclature.
* [\#4649](https://github.com/cosmos/cosmos-sdk/issues/4649) Refactor x/crisis as per modules new specs.
* [\#3685](https://github.com/cosmos/cosmos-sdk/issues/3685) The default signature verification gas logic (`DefaultSigVerificationGasConsumer`) now specifies explicit key types rather than string pattern matching. This means that zones that depended on string matching to allow other keys will need to write a custom `SignatureVerificationGasConsumer` function.
* [\#4663](https://github.com/cosmos/cosmos-sdk/issues/4663) Refactor bank keeper by removing private functions
    * `InputOutputCoins`, `SetCoins`, `SubtractCoins` and `AddCoins` are now part of the `SendKeeper` instead of the `Keeper` interface
* (tendermint) [\#4721](https://github.com/cosmos/cosmos-sdk/pull/4721) Upgrade Tendermint to v0.32.1

### Features

* [\#4843](https://github.com/cosmos/cosmos-sdk/issues/4843) Add RegisterEvidences function in the codec package to register
  Tendermint evidence types with a given codec.
* (rest) [\#3867](https://github.com/cosmos/cosmos-sdk/issues/3867) Allow querying for genesis transaction when height query param is set to zero.
* [\#2020](https://github.com/cosmos/cosmos-sdk/issues/2020) New keys export/import command line utilities to export/import private keys in ASCII format
  that rely on Keybase's new underlying ExportPrivKey()/ImportPrivKey() API calls.
* [\#3565](https://github.com/cosmos/cosmos-sdk/issues/3565) Implement parameter change proposal support.
  Parameter change proposals can be submitted through the CLI
  or a REST endpoint. See docs for further usage.
* [\#3850](https://github.com/cosmos/cosmos-sdk/issues/3850) Add `rewards` and `commission` to distribution tx tags.
* [\#3981](https://github.com/cosmos/cosmos-sdk/issues/3981) Add support to gracefully halt a node at a given height
  via the node's `halt-height` config or CLI value.
* [\#4144](https://github.com/cosmos/cosmos-sdk/issues/4144) Allow for configurable BIP44 HD path and coin type.
* [\#4250](https://github.com/cosmos/cosmos-sdk/issues/4250) New BaseApp.{,Set}AppVersion() methods to get/set app's version string.
* [\#4263](https://github.com/cosmos/cosmos-sdk/issues/4263) Add `--read-timeout` and `--write-timeout` args to the `rest-server` command
  to support custom RPC R/W timeouts.
* [\#4271](https://github.com/cosmos/cosmos-sdk/issues/4271) Implement Coins#IsAnyGT
* [\#4318](https://github.com/cosmos/cosmos-sdk/issues/4318) Support height queries. Queries against nodes that have the queried
  height pruned will return an error.
* [\#4409](https://github.com/cosmos/cosmos-sdk/issues/4409) Implement a command that migrates exported state from one version to the next.
  The `migrate` command currently supports migrating from v0.34 to v0.36 by implementing
  necessary types for both versions.
* [\#4570](https://github.com/cosmos/cosmos-sdk/issues/4570) Move /bank/balances/{address} REST handler to x/bank/client/rest. The exposed interface is unchanged.
* Community pool spend proposal per Cosmos Hub governance proposal [\#7](https://github.com/cosmos/cosmos-sdk/issues/7) "Activate the Community Pool"

### Improvements

* (simulation) PrintAllInvariants flag will print all failed invariants
* (simulation) Add `InitialBlockHeight` flag to resume a simulation from a given block
* (simulation) [\#4670](https://github.com/cosmos/cosmos-sdk/issues/4670) Update simulation statistics to JSON format

    * Support exporting the simulation stats to a given JSON file
* [\#4775](https://github.com/cosmos/cosmos-sdk/issues/4775) Refactor CI config
* Upgrade IAVL to v0.12.4
* (tendermint) Upgrade Tendermint to v0.32.2
* (modules) [\#4751](https://github.com/cosmos/cosmos-sdk/issues/4751) update `x/genutils` to match module spec
* (keys) [\#4611](https://github.com/cosmos/cosmos-sdk/issues/4611) store keys in simapp now use a map instead of using individual literal keys
* [\#2286](https://github.com/cosmos/cosmos-sdk/issues/2286) Improve performance of CacheKVStore iterator.
* [\#3512](https://github.com/cosmos/cosmos-sdk/issues/3512) Implement Logger method on each module's keeper.
* [\#3655](https://github.com/cosmos/cosmos-sdk/issues/3655) Improve signature verification failure error message.
* [\#3774](https://github.com/cosmos/cosmos-sdk/issues/3774) add category tag to transactions for ease of filtering
* [\#3914](https://github.com/cosmos/cosmos-sdk/issues/3914) Implement invariant benchmarks and add target to makefile.
* [\#3928](https://github.com/cosmos/cosmos-sdk/issues/3928) remove staking references from types package
* [\#3978](https://github.com/cosmos/cosmos-sdk/issues/3978) Return ErrUnknownRequest in message handlers for unknown
  or invalid routed messages.
* [\#4190](https://github.com/cosmos/cosmos-sdk/issues/4190) Client responses that return (re)delegation(s) now return balances
  instead of shares.
* [\#4194](https://github.com/cosmos/cosmos-sdk/issues/4194) ValidatorSigningInfo now includes the validator's consensus address.
* [\#4235](https://github.com/cosmos/cosmos-sdk/issues/4235) Add parameter change proposal messages to simulation.
* [\#4235](https://github.com/cosmos/cosmos-sdk/issues/4235) Update the minting module params to implement params.ParamSet so
  individual keys can be set via proposals instead of passing a struct.
* [\#4259](https://github.com/cosmos/cosmos-sdk/issues/4259) `Coins` that are `nil` are now JSON encoded as an empty array `[]`.
  Decoding remains unchanged and behavior is left intact.
* [\#4305](https://github.com/cosmos/cosmos-sdk/issues/4305) The `--generate-only` CLI flag fully respects offline tx processing.
* [\#4379](https://github.com/cosmos/cosmos-sdk/issues/4379) close db write batch.
* [\#4384](https://github.com/cosmos/cosmos-sdk/issues/4384)- Allow splitting withdrawal transaction in several chunks
* [\#4403](https://github.com/cosmos/cosmos-sdk/issues/4403) Allow for parameter change proposals to supply only desired fields to be updated
  in objects instead of the entire object (only applies to values that are objects).
* [\#4415](https://github.com/cosmos/cosmos-sdk/issues/4415) /client refactor, reduce genutil dependancy on staking
* [\#4439](https://github.com/cosmos/cosmos-sdk/issues/4439) Implement governance module iterators.
* [\#4465](https://github.com/cosmos/cosmos-sdk/issues/4465) Unknown subcommands print relevant error message
* [\#4466](https://github.com/cosmos/cosmos-sdk/issues/4466) Commission validation added to validate basic of MsgCreateValidator by changing CommissionMsg to CommissionRates
* [\#4501](https://github.com/cosmos/cosmos-sdk/issues/4501) Support height queriers in rest client
* [\#4535](https://github.com/cosmos/cosmos-sdk/issues/4535) Improve import-export simulation errors by decoding the `KVPair.Value` into its
  respective type
* [\#4536](https://github.com/cosmos/cosmos-sdk/issues/4536) cli context queries return query height and accounts are returned with query height
* [\#4553](https://github.com/cosmos/cosmos-sdk/issues/4553) undelegate max entries check first
* [\#4556](https://github.com/cosmos/cosmos-sdk/issues/4556) Added IsValid function to Coin
* [\#4564](https://github.com/cosmos/cosmos-sdk/issues/4564) client/input.GetConfirmation()'s default is changed to No.
* [\#4573](https://github.com/cosmos/cosmos-sdk/issues/4573) Returns height in response for query endpoints.
* [\#4580](https://github.com/cosmos/cosmos-sdk/issues/4580) Update `Context#BlockHeight` to properly set the block height via `WithBlockHeader`.
* [\#4584](https://github.com/cosmos/cosmos-sdk/issues/4584) Update bank Keeper to use expected keeper interface of the AccountKeeper.
* [\#4584](https://github.com/cosmos/cosmos-sdk/issues/4584) Move `Account` and `VestingAccount` interface types to `x/auth/exported`.
* [\#4082](https://github.com/cosmos/cosmos-sdk/issues/4082) supply module queriers for CLI and REST endpoints
* [\#4601](https://github.com/cosmos/cosmos-sdk/issues/4601) Implement generic pangination helper function to be used in
  REST handlers and queriers.
* [\#4629](https://github.com/cosmos/cosmos-sdk/issues/4629) Added warning event that gets emitted if validator misses a block.
* [\#4674](https://github.com/cosmos/cosmos-sdk/issues/4674) Export `Simapp` genState generators and util functions by making them public
* [\#4706](https://github.com/cosmos/cosmos-sdk/issues/4706) Simplify context
  Replace complex Context construct with a simpler immutible struct.
  Only breaking change is not to support `Value` and `GetValue` as first class calls.
  We do embed ctx.Context() as a raw context.Context instead to be used as you see fit.

  Migration guide:

  ```go
  ctx = ctx.WithValue(contextKeyBadProposal, false)
  ```

  Now becomes:

  ```go
  ctx = ctx.WithContext(context.WithValue(ctx.Context(), contextKeyBadProposal, false))
  ```

  A bit more verbose, but also allows `context.WithTimeout()`, etc and only used
  in one function in this repo, in test code.
* [\#3685](https://github.com/cosmos/cosmos-sdk/issues/3685)  Add `SetAddressVerifier` and `GetAddressVerifier` to `sdk.Config` to allow SDK users to configure custom address format verification logic (to override the default limitation of 20-byte addresses).
* [\#3685](https://github.com/cosmos/cosmos-sdk/issues/3685)  Add an additional parameter to NewAnteHandler for a custom `SignatureVerificationGasConsumer` (the default logic is now in `DefaultSigVerificationGasConsumer). This allows SDK users to configure their own logic for which key types are accepted and how those key types consume gas.
* Remove `--print-response` flag as it is no longer used.
* Revert [\#2284](https://github.com/cosmos/cosmos-sdk/pull/2284) to allow create_empty_blocks in the config
* (tendermint) [\#4718](https://github.com/cosmos/cosmos-sdk/issues/4718) Upgrade tendermint/iavl to v0.12.3

### Bug Fixes

* [\#4891](https://github.com/cosmos/cosmos-sdk/issues/4891) Disable querying with proofs enabled when the query height <= 1.
* (rest) [\#4858](https://github.com/cosmos/cosmos-sdk/issues/4858) Do not return an error in BroadcastTxCommit when the tx broadcasting
  was successful. This allows the proper REST response to be returned for a
  failed tx during `block` broadcasting mode.
* (store) [\#4880](https://github.com/cosmos/cosmos-sdk/pull/4880) Fix error check in
  IAVL `Store#DeleteVersion`.
* (tendermint) [\#4879](https://github.com/cosmos/cosmos-sdk/issues/4879) Don't terminate the process immediately after startup when run in standalone mode.
* (simulation) [\#4861](https://github.com/cosmos/cosmos-sdk/pull/4861) Fix non-determinism simulation
  by using CLI flags as input and updating Makefile target.
* [\#4868](https://github.com/cosmos/cosmos-sdk/issues/4868) Context#CacheContext now sets a new EventManager. This prevents unwanted events
  from being emitted.
* (cli) [\#4870](https://github.com/cosmos/cosmos-sdk/issues/4870) Disable the `withdraw-all-rewards` command when `--generate-only` is supplied
* (modules) [\#4831](https://github.com/cosmos/cosmos-sdk/issues/4831) Prevent community spend proposal from transferring funds to a module account
* (keys) [\#4338](https://github.com/cosmos/cosmos-sdk/issues/4338) fix multisig key output for CLI
* (modules) [\#4795](https://github.com/cosmos/cosmos-sdk/issues/4795) restrict module accounts from receiving transactions.
  Allowing this would cause an invariant on the module account coins.
* (modules) [\#4823](https://github.com/cosmos/cosmos-sdk/issues/4823) Update the `DefaultUnbondingTime` from 3 days to 3 weeks to be inline with documentation.
* (abci) [\#4639](https://github.com/cosmos/cosmos-sdk/issues/4639) Fix `CheckTx` by verifying the message route
* Return height in responses when querying against BaseApp
* [\#1351](https://github.com/cosmos/cosmos-sdk/issues/1351) Stable AppHash allows no_empty_blocks
* [\#3705](https://github.com/cosmos/cosmos-sdk/issues/3705) Return `[]` instead of `null` when querying delegator rewards.
* [\#3966](https://github.com/cosmos/cosmos-sdk/issues/3966) fixed multiple assigns to action tags
  [\#3793](https://github.com/cosmos/cosmos-sdk/issues/3793) add delegator tag for MsgCreateValidator and deleted unused moniker and identity tags
* [\#4194](https://github.com/cosmos/cosmos-sdk/issues/4194) Fix pagination and results returned from /slashing/signing_infos
* [\#4230](https://github.com/cosmos/cosmos-sdk/issues/4230) Properly set and display the message index through the TxResponse.
* [\#4234](https://github.com/cosmos/cosmos-sdk/pull/4234) Allow `tx send --generate-only` to
  actually work offline.
* [\#4271](https://github.com/cosmos/cosmos-sdk/issues/4271) Fix addGenesisAccount by using Coins#IsAnyGT for vesting amount validation.
* [\#4273](https://github.com/cosmos/cosmos-sdk/issues/4273) Fix usage of AppendTags in x/staking/handler.go
* [\#4303](https://github.com/cosmos/cosmos-sdk/issues/4303) Fix NewCoins() underlying function for duplicate coins detection.
* [\#4307](https://github.com/cosmos/cosmos-sdk/pull/4307) Don't pass height to RPC calls as
  Tendermint will automatically use the latest height.
* [\#4362](https://github.com/cosmos/cosmos-sdk/issues/4362) simulation setup bugfix for multisim 7601778
* [\#4383](https://github.com/cosmos/cosmos-sdk/issues/4383) - currentStakeRoundUp is now always atleast currentStake + smallest-decimal-precision
* [\#4394](https://github.com/cosmos/cosmos-sdk/issues/4394) Fix signature count check to use the TxSigLimit param instead of
  a default.
* [\#4455](https://github.com/cosmos/cosmos-sdk/issues/4455) Use `QueryWithData()` to query unbonding delegations.
* [\#4493](https://github.com/cosmos/cosmos-sdk/issues/4493) Fix validator-outstanding-rewards command. It now takes as an argument
  a validator address.
* [\#4598](https://github.com/cosmos/cosmos-sdk/issues/4598) Fix redelegation and undelegation txs that were not checking for the correct bond denomination.
* [\#4619](https://github.com/cosmos/cosmos-sdk/issues/4619) Close iterators in `GetAllMatureValidatorQueue` and `UnbondAllMatureValidatorQueue`
  methods.
* [\#4654](https://github.com/cosmos/cosmos-sdk/issues/4654) validator slash event stored by period and height
* [\#4681](https://github.com/cosmos/cosmos-sdk/issues/4681) panic on invalid amount on `MintCoins` and `BurnCoins`
    * skip minting if inflation is set to zero
* Sort state JSON during export and initialization

## 0.35.0

### Bug Fixes

* Fix gas consumption bug in `Undelegate` preventing the ability to sync from
genesis.

## 0.34.10

### Bug Fixes

* Bump Tendermint version to [v0.31.11](https://github.com/tendermint/tendermint/releases/tag/v0.31.11) to address the vulnerability found in the `consensus` package.

## 0.34.9

### Bug Fixes

* Bump Tendermint version to [v0.31.10](https://github.com/tendermint/tendermint/releases/tag/v0.31.10) to address p2p panic errors.

## 0.34.8

### Bug Fixes

* Bump Tendermint version to v0.31.9 to fix the p2p panic error.
* Update gaiareplay's use of an internal Tendermint API

## 0.34.7

### Bug Fixes

#### SDK

* Fix gas consumption bug in `Undelegate` preventing the ability to sync from
genesis.

## 0.34.6

### Bug Fixes

#### SDK

* Unbonding from a validator is now only considered "complete" after the full
unbonding period has elapsed regardless of the validator's status.

## 0.34.5

### Bug Fixes

#### SDK

* [\#4273](https://github.com/cosmos/cosmos-sdk/issues/4273) Fix usage of `AppendTags` in x/staking/handler.go

### Improvements

### SDK

* [\#2286](https://github.com/cosmos/cosmos-sdk/issues/2286) Improve performance of `CacheKVStore` iterator.
* [\#3655](https://github.com/cosmos/cosmos-sdk/issues/3655) Improve signature verification failure error message.
* [\#4384](https://github.com/cosmos/cosmos-sdk/issues/4384) Allow splitting withdrawal transaction in several chunks.

#### Gaia CLI

* [\#4227](https://github.com/cosmos/cosmos-sdk/issues/4227) Support for Ledger App v1.5.
* [#4345](https://github.com/cosmos/cosmos-sdk/pull/4345) Update `ledger-cosmos-go`
to v0.10.3.

## 0.34.4

### Bug Fixes

#### SDK

* [#4234](https://github.com/cosmos/cosmos-sdk/pull/4234) Allow `tx send --generate-only` to
actually work offline.

#### Gaia

* [\#4219](https://github.com/cosmos/cosmos-sdk/issues/4219) Return an error when an empty mnemonic is provided during key recovery.

### Improvements

#### Gaia

* [\#2007](https://github.com/cosmos/cosmos-sdk/issues/2007) Return 200 status code on empty results

### New features

#### SDK

* [\#3850](https://github.com/cosmos/cosmos-sdk/issues/3850) Add `rewards` and `commission` to distribution tx tags.

## 0.34.3

### Bug Fixes

#### Gaia

* [\#4196](https://github.com/cosmos/cosmos-sdk/pull/4196) Set default invariant
check period to zero.

## 0.34.2

### Improvements

#### SDK

* [\#4135](https://github.com/cosmos/cosmos-sdk/pull/4135) Add further clarification
to generate only usage.

### Bug Fixes

#### SDK

* [\#4135](https://github.com/cosmos/cosmos-sdk/pull/4135) Fix `NewResponseFormatBroadcastTxCommit`
* [\#4053](https://github.com/cosmos/cosmos-sdk/issues/4053) Add `--inv-check-period`
flag to gaiad to set period at which invariants checks will run.
* [\#4099](https://github.com/cosmos/cosmos-sdk/issues/4099) Update the /staking/validators endpoint to support
status and pagination query flags.

## 0.34.1

### Bug Fixes

#### Gaia

* [#4163](https://github.com/cosmos/cosmos-sdk/pull/4163) Fix v0.33.x export script to port gov data correctly.

## 0.34.0

### Breaking Changes

#### Gaia

* [\#3463](https://github.com/cosmos/cosmos-sdk/issues/3463) Revert bank module handler fork (re-enables transfers)
* [\#3875](https://github.com/cosmos/cosmos-sdk/issues/3875) Replace `async` flag with `--broadcast-mode` flag where the default
  value is `sync`. The `block` mode should not be used. The REST client now
  uses `mode` parameter instead of the `return` parameter.

#### Gaia CLI

* [\#3938](https://github.com/cosmos/cosmos-sdk/issues/3938) Remove REST server's SSL support altogether.

#### SDK

* [\#3245](https://github.com/cosmos/cosmos-sdk/issues/3245) Rename validator.GetJailed() to validator.IsJailed()
* [\#3516](https://github.com/cosmos/cosmos-sdk/issues/3516) Remove concept of shares from staking unbonding and redelegation UX;
  replaced by direct coin amount.

#### Tendermint

* [\#4029](https://github.com/cosmos/cosmos-sdk/issues/4029) Upgrade Tendermint to v0.31.3

### New features

#### SDK

* [\#2935](https://github.com/cosmos/cosmos-sdk/issues/2935) New module Crisis which can test broken invariant with messages
* [\#3813](https://github.com/cosmos/cosmos-sdk/issues/3813) New sdk.NewCoins safe constructor to replace bare sdk.Coins{} declarations.
* [\#3858](https://github.com/cosmos/cosmos-sdk/issues/3858) add website, details and identity to gentx cli command
* Implement coin conversion and denomination registration utilities

#### Gaia

* [\#2935](https://github.com/cosmos/cosmos-sdk/issues/2935) Optionally assert invariants on a blockly basis using `gaiad --assert-invariants-blockly`
* [\#3886](https://github.com/cosmos/cosmos-sdk/issues/3886) Implement minting module querier and CLI/REST clients.

#### Gaia CLI

* [\#3937](https://github.com/cosmos/cosmos-sdk/issues/3937) Add command to query community-pool

#### Gaia REST API

* [\#3937](https://github.com/cosmos/cosmos-sdk/issues/3937) Add route to fetch community-pool
* [\#3949](https://github.com/cosmos/cosmos-sdk/issues/3949) added /slashing/signing_infos to get signing_info for all validators

### Improvements

#### Gaia

* [\#3808](https://github.com/cosmos/cosmos-sdk/issues/3808) `gaiad` and `gaiacli` integration tests use ./build/ binaries.
* [\#3819](https://github.com/cosmos/cosmos-sdk/issues/3819) Simulation refactor, log output now stored in ~/.gaiad/simulation/
    * Simulation moved to its own module (not a part of mock)
    * Logger type instead of passing function variables everywhere
    * Logger json output (for reloadable simulation running)
    * Cleanup bank simulation messages / remove dup code in bank simulation
    * Simulations saved in `~/.gaiad/simulations/`
    * "Lean" simulation output option to exclude No-ops and !ok functions (`--SimulationLean` flag)
* [\#3893](https://github.com/cosmos/cosmos-sdk/issues/3893) Improve `gaiacli tx sign` command
    * Add shorthand flags -a and -s for the account and sequence numbers respectively
    * Mark the account and sequence numbers required during "offline" mode
    * Always do an RPC query for account and sequence number during "online" mode
* [\#4018](https://github.com/cosmos/cosmos-sdk/issues/4018) create genesis port script for release v.0.34.0

#### Gaia CLI

* [\#3833](https://github.com/cosmos/cosmos-sdk/issues/3833) Modify stake to atom in gaia's doc.
* [\#3841](https://github.com/cosmos/cosmos-sdk/issues/3841) Add indent to JSON of `gaiacli keys [add|show|list]`
* [\#3859](https://github.com/cosmos/cosmos-sdk/issues/3859) Add newline to echo of `gaiacli keys ...`
* [\#3959](https://github.com/cosmos/cosmos-sdk/issues/3959) Improving error messages when signing with ledger devices fails

#### SDK

* [\#3238](https://github.com/cosmos/cosmos-sdk/issues/3238) Add block time to tx responses when querying for
  txs by tags or hash.
* [\#3752](https://github.com/cosmos/cosmos-sdk/issues/3752) Explanatory docs for minting mechanism (`docs/spec/mint/01_concepts.md`)
* [\#3801](https://github.com/cosmos/cosmos-sdk/issues/3801) `baseapp` safety improvements
* [\#3820](https://github.com/cosmos/cosmos-sdk/issues/3820) Make Coins.IsAllGT() more robust and consistent.
* [\#3828](https://github.com/cosmos/cosmos-sdk/issues/3828) New sdkch tool to maintain changelogs
* [\#3864](https://github.com/cosmos/cosmos-sdk/issues/3864) Make Coins.IsAllGTE() more consistent.
* [\#3907](https://github.com/cosmos/cosmos-sdk/issues/3907): dep -> go mod migration
    * Drop dep in favor of go modules.
    * Upgrade to Go 1.12.1.
* [\#3917](https://github.com/cosmos/cosmos-sdk/issues/3917) Allow arbitrary decreases to validator commission rates.
* [\#3937](https://github.com/cosmos/cosmos-sdk/issues/3937) Implement community pool querier.
* [\#3940](https://github.com/cosmos/cosmos-sdk/issues/3940) Codespace should be lowercase.
* [\#3986](https://github.com/cosmos/cosmos-sdk/issues/3986) Update the Stringer implementation of the Proposal type.
* [\#926](https://github.com/cosmos/cosmos-sdk/issues/926) circuit breaker high level explanation
* [\#3896](https://github.com/cosmos/cosmos-sdk/issues/3896) Fixed various linters warnings in the context of the gometalinter -> golangci-lint migration
* [\#3916](https://github.com/cosmos/cosmos-sdk/issues/3916) Hex encode data in tx responses

### Bug Fixes

#### Gaia

* [\#3825](https://github.com/cosmos/cosmos-sdk/issues/3825) Validate genesis before running gentx
* [\#3889](https://github.com/cosmos/cosmos-sdk/issues/3889) When `--generate-only` is provided, the Keybase is not used and as a result
  the `--from` value must be a valid Bech32 cosmos address.
* 3974 Fix go env setting in installation.md
* 3996 Change 'make get_tools' to 'make tools' in DOCS_README.md.

#### Gaia CLI

* [\#3883](https://github.com/cosmos/cosmos-sdk/issues/3883) Remove Height Flag from CLI Queries
* [\#3899](https://github.com/cosmos/cosmos-sdk/issues/3899) Using 'gaiacli config node' breaks ~/config/config.toml

#### SDK

* [\#3837](https://github.com/cosmos/cosmos-sdk/issues/3837) Fix `WithdrawValidatorCommission` to properly set the validator's remaining commission.
* [\#3870](https://github.com/cosmos/cosmos-sdk/issues/3870) Fix DecCoins#TruncateDecimal to never return zero coins in
  either the truncated coins or the change coins.
* [\#3915](https://github.com/cosmos/cosmos-sdk/issues/3915) Remove ';' delimiting support from ParseDecCoins
* [\#3977](https://github.com/cosmos/cosmos-sdk/issues/3977) Fix docker image build
* [\#4020](https://github.com/cosmos/cosmos-sdk/issues/4020) Fix queryDelegationRewards by returning an error
when the validator or delegation do not exist.
* [\#4050](https://github.com/cosmos/cosmos-sdk/issues/4050) Fix DecCoins APIs
where rounding or truncation could result in zero decimal coins.
* [\#4088](https://github.com/cosmos/cosmos-sdk/issues/4088) Fix `calculateDelegationRewards`
by accounting for rounding errors when multiplying stake by slashing fractions.

## 0.33.2

### Improvements

#### Tendermint

* Upgrade Tendermint to `v0.31.0-dev0-fix0` which includes critical security fixes.

## 0.33.1

### Bug Fixes

#### Gaia

* [\#3999](https://github.com/cosmos/cosmos-sdk/pull/3999) Fix distribution delegation for zero height export bug

## 0.33.0

BREAKING CHANGES

* Gaia REST API
    * [\#3641](https://github.com/cosmos/cosmos-sdk/pull/3641) Remove the ability to use a Keybase from the REST API client:
        * `password` and `generate_only` have been removed from the `base_req` object
        * All txs that used to sign or use the Keybase now only generate the tx
        * `keys` routes completely removed
    * [\#3692](https://github.com/cosmos/cosmos-sdk/pull/3692) Update tx encoding and broadcasting endpoints:
        * Remove duplicate broadcasting endpoints in favor of POST @ `/txs`
            * The `Tx` field now accepts a `StdTx` and not raw tx bytes
        * Move encoding endpoint to `/txs/encode`

* Gaia
    * [\#3787](https://github.com/cosmos/cosmos-sdk/pull/3787) Fork the `x/bank` module into the Gaia application with only a
  modified message handler, where the modified message handler behaves the same as
  the standard `x/bank` message handler except for `MsgMultiSend` that must burn
  exactly 9 atoms and transfer 1 atom, and `MsgSend` is disabled.
    * [\#3789](https://github.com/cosmos/cosmos-sdk/pull/3789) Update validator creation flow:
        * Remove `NewMsgCreateValidatorOnBehalfOf` and corresponding business logic
        * Ensure the validator address equals the delegator address during
    `MsgCreateValidator#ValidateBasic`

* SDK
    * [\#3750](https://github.com/cosmos/cosmos-sdk/issues/3750) Track outstanding rewards per-validator instead of globally,
           and fix the main simulation issue, which was that slashes of
           re-delegations to a validator were not correctly accounted for
           in fee distribution when the redelegation in question had itself
            been slashed (from a fault committed by a different validator)
           in the same BeginBlock. Outstanding rewards are now available
           on a per-validator basis in REST.
    * [\#3669](https://github.com/cosmos/cosmos-sdk/pull/3669) Ensure consistency in message naming, codec registration, and JSON
  tags.
    * [\#3788](https://github.com/cosmos/cosmos-sdk/pull/3788) Change order of operations for greater accuracy when calculating delegation share token value
    * [\#3788](https://github.com/cosmos/cosmos-sdk/pull/3788) DecCoins.Cap -> DecCoins.Intersect
    * [\#3666](https://github.com/cosmos/cosmos-sdk/pull/3666) Improve coins denom validation.
    * [\#3751](https://github.com/cosmos/cosmos-sdk/pull/3751) Disable (temporarily) support for ED25519 account key pairs.

* Tendermint
    * [\#3804] Update to Tendermint `v0.31.0-dev0`

FEATURES

* SDK
    * [\#3719](https://github.com/cosmos/cosmos-sdk/issues/3719) DBBackend can now be set at compile time.
    Defaults: goleveldb. Supported: cleveldb.

IMPROVEMENTS

* Gaia REST API
    * Update the `TxResponse` type allowing for the `Logs` result to be JSON decoded automatically.

* Gaia CLI
    * [\#3653](https://github.com/cosmos/cosmos-sdk/pull/3653) Prompt user confirmation prior to signing and broadcasting a transaction.
    * [\#3670](https://github.com/cosmos/cosmos-sdk/pull/3670) CLI support for showing bech32 addresses in Ledger devices
    * [\#3711](https://github.com/cosmos/cosmos-sdk/pull/3711) Update `tx sign` to use `--from` instead of the deprecated `--name`
  CLI flag.
    * [\#3738](https://github.com/cosmos/cosmos-sdk/pull/3738) Improve multisig UX:
        * `gaiacli keys show -o json` now includes constituent pubkeys, respective weights and threshold
        * `gaiacli keys show --show-multisig` now displays constituent pubkeys, respective weights and threshold
        * `gaiacli tx sign --validate-signatures` now displays multisig signers with their respective weights
    * [\#3730](https://github.com/cosmos/cosmos-sdk/issues/3730) Improve workflow for
  `gaiad gentx` with offline public keys, by outputting stdtx file that needs to be signed.
    * [\#3761](https://github.com/cosmos/cosmos-sdk/issues/3761) Querying account related information using custom querier in auth module

* SDK
    * [\#3753](https://github.com/cosmos/cosmos-sdk/issues/3753) Remove no-longer-used governance penalty parameter
    * [\#3679](https://github.com/cosmos/cosmos-sdk/issues/3679) Consistent operators across Coins, DecCoins, Int, Dec
            replaced: Minus->Sub Plus->Add Div->Quo
    * [\#3665](https://github.com/cosmos/cosmos-sdk/pull/3665) Overhaul sdk.Uint type in preparation for Coins Int -> Uint migration.
    * [\#3691](https://github.com/cosmos/cosmos-sdk/issues/3691) Cleanup error messages
    * [\#3456](https://github.com/cosmos/cosmos-sdk/issues/3456) Integrate in the Int.ToDec() convenience function
    * [\#3300](https://github.com/cosmos/cosmos-sdk/pull/3300) Update the spec-spec, spec file reorg, and TOC updates.
    * [\#3694](https://github.com/cosmos/cosmos-sdk/pull/3694) Push tagged docker images on docker hub when tag is created.
    * [\#3716](https://github.com/cosmos/cosmos-sdk/pull/3716) Update file permissions the client keys directory and contents to `0700`.
    * [\#3681](https://github.com/cosmos/cosmos-sdk/issues/3681) Migrate ledger-cosmos-go from ZondaX to Cosmos organization

* Tendermint
    * [\#3699](https://github.com/cosmos/cosmos-sdk/pull/3699) Upgrade to Tendermint 0.30.1

BUG FIXES

* Gaia CLI
    * [\#3731](https://github.com/cosmos/cosmos-sdk/pull/3731) `keys add --interactive` bip32 passphrase regression fix
    * [\#3714](https://github.com/cosmos/cosmos-sdk/issues/3714) Fix USB raw access issues with gaiacli when installed via snap

* Gaia
    * [\#3777](https://github.com/cosmso/cosmos-sdk/pull/3777) `gaiad export` no longer panics when the database is empty
    * [\#3806](https://github.com/cosmos/cosmos-sdk/pull/3806) Properly return errors from a couple of struct Unmarshal functions

* SDK
    * [\#3728](https://github.com/cosmos/cosmos-sdk/issues/3728) Truncate decimal multiplication & division in distribution to ensure
           no more than the collected fees / inflation are distributed
    * [\#3727](https://github.com/cosmos/cosmos-sdk/issues/3727) Return on zero-length (including []byte{}) PrefixEndBytes() calls
    * [\#3559](https://github.com/cosmos/cosmos-sdk/issues/3559) fix occasional failing due to non-determinism in lcd test TestBonding
    where validator is unexpectedly slashed throwing off test calculations
    * [\#3411](https://github.com/cosmos/cosmos-sdk/pull/3411) Include the `RequestInitChain.Time` in the block header init during
  `InitChain`.
    * [\#3717](https://github.com/cosmos/cosmos-sdk/pull/3717) Update the vesting specification and implementation to cap deduction from
  `DelegatedVesting` by at most `DelegatedVesting`. This accounts for the case where
  the undelegation amount may exceed the original delegation amount due to
  truncation of undelegation tokens.
    * [\#3717](https://github.com/cosmos/cosmos-sdk/pull/3717) Ignore unknown proposers in allocating rewards for proposers, in case
    unbonding period was just 1 block and proposer was already deleted.
    * [\#3726](https://github.com/cosmos/cosmos-sdk/pull/3724) Cap(clip) reward to remaining coins in AllocateTokens.

## 0.32.0

BREAKING CHANGES

* Gaia REST API
    * [\#3642](https://github.com/cosmos/cosmos-sdk/pull/3642) `GET /tx/{hash}` now returns `404` instead of `500` if the transaction is not found

* SDK
* [\#3580](https://github.com/cosmos/cosmos-sdk/issues/3580) Migrate HTTP request/response types and utilities to types/rest.
* [\#3592](https://github.com/cosmos/cosmos-sdk/issues/3592) Drop deprecated keybase implementation's New() constructor in
   favor of a new crypto/keys.New(string, string) implementation that
   returns a lazy keybase instance. Remove client.MockKeyBase,
   superseded by crypto/keys.NewInMemory()
* [\#3621](https://github.com/cosmos/cosmos-sdk/issues/3621) staking.GenesisState.Bonds -> Delegations

IMPROVEMENTS

* SDK
    * [\#3311](https://github.com/cosmos/cosmos-sdk/pull/3311) Reconcile the `DecCoin/s` API with the `Coin/s` API.
    * [\#3614](https://github.com/cosmos/cosmos-sdk/pull/3614) Add coin denom length checks to the coins constructors.
    * [\#3621](https://github.com/cosmos/cosmos-sdk/issues/3621) remove many inter-module dependancies
    * [\#3601](https://github.com/cosmos/cosmos-sdk/pull/3601) JSON-stringify the ABCI log response which includes the log and message
  index.
    * [\#3604](https://github.com/cosmos/cosmos-sdk/pull/3604) Improve SDK funds related error messages and allow for unicode in
  JSON ABCI log.
    * [\#3620](https://github.com/cosmos/cosmos-sdk/pull/3620) Version command shows build tags
    * [\#3638](https://github.com/cosmos/cosmos-sdk/pull/3638) Add Bcrypt benchmarks & justification of security parameter choice
    * [\#3648](https://github.com/cosmos/cosmos-sdk/pull/3648) Add JSON struct tags to vesting accounts.

* Tendermint
    * [\#3618](https://github.com/cosmos/cosmos-sdk/pull/3618) Upgrade to Tendermint 0.30.03

BUG FIXES

* SDK
    * [\#3646](https://github.com/cosmos/cosmos-sdk/issues/3646) `x/mint` now uses total token supply instead of total bonded tokens to calculate inflation


## 0.31.2

BREAKING CHANGES

* SDK
* [\#3592](https://github.com/cosmos/cosmos-sdk/issues/3592) Drop deprecated keybase implementation's
   New constructor in favor of a new
   crypto/keys.New(string, string) implementation that
   returns a lazy keybase instance. Remove client.MockKeyBase,
   superseded by crypto/keys.NewInMemory()

IMPROVEMENTS

* SDK
    * [\#3604](https://github.com/cosmos/cosmos-sdk/pulls/3604) Improve SDK funds related error messages and allow for unicode in
  JSON ABCI log.

* Tendermint
    * [\#3563](https://github.com/cosmos/cosmos-sdk/3563) Update to Tendermint version `0.30.0-rc0`


BUG FIXES

* Gaia
    * [\#3585] Fix setting the tx hash in `NewResponseFormatBroadcastTxCommit`.
    * [\#3585] Return an empty `TxResponse` when Tendermint returns an empty
  `ResultBroadcastTx`.

* SDK
    * [\#3582](https://github.com/cosmos/cosmos-sdk/pull/3582) Running `make test_unit` was failing due to a missing tag
    * [\#3617](https://github.com/cosmos/cosmos-sdk/pull/3582) Fix fee comparison when the required fees does not contain any denom
  present in the tx fees.

## 0.31.0

BREAKING CHANGES

* Gaia REST API (`gaiacli advanced rest-server`)
    * [\#3284](https://github.com/cosmos/cosmos-sdk/issues/3284) Rename the `name`
  field to `from` in the `base_req` body.
    * [\#3485](https://github.com/cosmos/cosmos-sdk/pull/3485) Error responses are now JSON objects.
    * [\#3477][distribution] endpoint changed "all_delegation_rewards" -> "delegator_total_rewards"

* Gaia CLI  (`gaiacli`)
    * [#3399](https://github.com/cosmos/cosmos-sdk/pull/3399) Add `gaiad validate-genesis` command to facilitate checking of genesis files
    * [\#1894](https://github.com/cosmos/cosmos-sdk/issues/1894) `version` prints out short info by default. Add `--long` flag. Proper handling of `--format` flag introduced.
    * [\#3465](https://github.com/cosmos/cosmos-sdk/issues/3465) `gaiacli rest-server` switched back to insecure mode by default:
        * `--insecure` flag is removed.
        * `--tls` is now used to enable secure layer.
    * [\#3451](https://github.com/cosmos/cosmos-sdk/pull/3451) `gaiacli` now returns transactions in plain text including tags.
    * [\#3497](https://github.com/cosmos/cosmos-sdk/issues/3497) `gaiad init` now takes moniker as required arguments, not as parameter.
    * [\#3501](https://github.com/cosmos/cosmos-sdk/issues/3501) Change validator
  address Bech32 encoding to consensus address in `tendermint-validator-set`.

* Gaia
    *  [\#3457](https://github.com/cosmos/cosmos-sdk/issues/3457) Changed governance tally validatorGovInfo to use sdk.Int power instead of sdk.Dec
    *  [\#3495](https://github.com/cosmos/cosmos-sdk/issues/3495) Added Validator Minimum Self Delegation
    *  Reintroduce OR semantics for tx fees

* SDK
    * [\#2513](https://github.com/cosmos/cosmos-sdk/issues/2513) Tendermint updates are adjusted by 10^-6 relative to staking tokens,
    * [\#3487](https://github.com/cosmos/cosmos-sdk/pull/3487) Move HTTP/REST utilities out of client/utils into a new dedicated client/rest package.
    * [\#3490](https://github.com/cosmos/cosmos-sdk/issues/3490) ReadRESTReq() returns bool to avoid callers to write error responses twice.
    * [\#3502](https://github.com/cosmos/cosmos-sdk/pull/3502) Fixes issue when comparing genesis states
    * [\#3514](https://github.com/cosmos/cosmos-sdk/pull/3514) Various clean ups:
        * Replace all GetKeyBase\* functions family in favor of NewKeyBaseFromDir and NewKeyBaseFromHomeFlag.
        * Remove Get prefix from all TxBuilder's getters.
    * [\#3522](https://github.com/cosmos/cosmos-sdk/pull/3522) Get rid of double negatives: Coins.IsNotNegative() -> Coins.IsAnyNegative().
    * [\#3561](https://github.com/cosmos/cosmos-sdk/issues/3561) Don't unnecessarily store denominations in staking


FEATURES

* Gaia REST API

* [\#2358](https://github.com/cosmos/cosmos-sdk/issues/2358) Add distribution module REST interface

* Gaia CLI  (`gaiacli`)
    * [\#3429](https://github.com/cosmos/cosmos-sdk/issues/3429) Support querying
  for all delegator distribution rewards.
    * [\#3449](https://github.com/cosmos/cosmos-sdk/issues/3449) Proof verification now works with absence proofs
    * [\#3484](https://github.com/cosmos/cosmos-sdk/issues/3484) Add support
  vesting accounts to the add-genesis-account command.

* Gaia
    * [\#3397](https://github.com/cosmos/cosmos-sdk/pull/3397) Implement genesis file sanitization to avoid failures at chain init.
    * [\#3428](https://github.com/cosmos/cosmos-sdk/issues/3428) Run the simulation from a particular genesis state loaded from a file

* SDK
    * [\#3270](https://github.com/cosmos/cosmos-sdk/issues/3270) [x/staking] limit number of ongoing unbonding delegations /redelegations per pair/trio
    * [\#3477][distribution] new query endpoint "delegator_validators"
    * [\#3514](https://github.com/cosmos/cosmos-sdk/pull/3514) Provided a lazy loading implementation of Keybase that locks the underlying
    storage only for the time needed to perform the required operation. Also added Keybase reference to TxBuilder struct.
    * [types] [\#2580](https://github.com/cosmos/cosmos-sdk/issues/2580) Addresses now Bech32 empty addresses to an empty string


IMPROVEMENTS

* Gaia REST API
    * [\#3284](https://github.com/cosmos/cosmos-sdk/issues/3284) Update Gaia Lite
  REST service to support the following:
        * Automatic account number and sequence population when fields are omitted
        * Generate only functionality no longer requires access to a local Keybase
        * `from` field in the `base_req` body can be a Keybase name or account address
    * [\#3423](https://github.com/cosmos/cosmos-sdk/issues/3423) Allow simulation
  (auto gas) to work with generate only.
    * [\#3514](https://github.com/cosmos/cosmos-sdk/pull/3514) REST server calls to keybase does not lock the underlying storage anymore.
    * [\#3523](https://github.com/cosmos/cosmos-sdk/pull/3523) Added `/tx/encode` endpoint to serialize a JSON tx to base64-encoded Amino.

* Gaia CLI  (`gaiacli`)
    * [\#3476](https://github.com/cosmos/cosmos-sdk/issues/3476) New `withdraw-all-rewards` command to withdraw all delegations rewards for delegators.
    * [\#3497](https://github.com/cosmos/cosmos-sdk/issues/3497) `gaiad gentx` supports `--ip` and `--node-id` flags to override defaults.
    * [\#3518](https://github.com/cosmos/cosmos-sdk/issues/3518) Fix flow in
  `keys add` to show the mnemonic by default.
    * [\#3517](https://github.com/cosmos/cosmos-sdk/pull/3517) Increased test coverage
    * [\#3523](https://github.com/cosmos/cosmos-sdk/pull/3523) Added `tx encode` command to serialize a JSON tx to base64-encoded Amino.

* Gaia
    * [\#3418](https://github.com/cosmos/cosmos-sdk/issues/3418) Add vesting account
  genesis validation checks to `GaiaValidateGenesisState`.
    * [\#3420](https://github.com/cosmos/cosmos-sdk/issues/3420) Added maximum length to governance proposal descriptions and titles
    * [\#3256](https://github.com/cosmos/cosmos-sdk/issues/3256) Add gas consumption
  for tx size in the ante handler.
    * [\#3454](https://github.com/cosmos/cosmos-sdk/pull/3454) Add `--jail-whitelist` to `gaiad export` to enable testing of complex exports
    * [\#3424](https://github.com/cosmos/cosmos-sdk/issues/3424) Allow generation of gentxs with empty memo field.
    * [\#3507](https://github.com/cosmos/cosmos-sdk/issues/3507) General cleanup, removal of unnecessary struct fields, undelegation bugfix, and comment clarification in x/staking and x/slashing

* SDK
    * [\#2605] x/params add subkey accessing
    * [\#2986](https://github.com/cosmos/cosmos-sdk/pull/2986) Store Refactor
    * [\#3435](https://github.com/cosmos/cosmos-sdk/issues/3435) Test that store implementations do not allow nil values
    * [\#2509](https://github.com/cosmos/cosmos-sdk/issues/2509) Sanitize all usage of Dec.RoundInt64()
    * [\#556](https://github.com/cosmos/cosmos-sdk/issues/556) Increase `BaseApp`
  test coverage.
    * [\#3357](https://github.com/cosmos/cosmos-sdk/issues/3357) develop state-transitions.md for staking spec, missing states added to `state.md`
    * [\#3552](https://github.com/cosmos/cosmos-sdk/pull/3552) Validate bit length when
  deserializing `Int` types.


BUG FIXES

* Gaia CLI  (`gaiacli`)
    * [\#3417](https://github.com/cosmos/cosmos-sdk/pull/3417) Fix `q slashing signing-info` panic by ensuring safety of user input and properly returning not found error
    * [\#3345](https://github.com/cosmos/cosmos-sdk/issues/3345) Upgrade ledger-cosmos-go dependency to v0.9.3 to pull
    https://github.com/ZondaX/ledger-cosmos-go/commit/ed9aa39ce8df31bad1448c72d3d226bf2cb1a8d1 in order to fix a derivation path issue that causes `gaiacli keys add --recover`
    to malfunction.
    * [\#3419](https://github.com/cosmos/cosmos-sdk/pull/3419) Fix `q distr slashes` panic
    * [\#3453](https://github.com/cosmos/cosmos-sdk/pull/3453) The `rest-server` command didn't respect persistent flags such as `--chain-id` and `--trust-node` if they were
    passed on the command line.
    * [\#3441](https://github.com/cosmos/cosmos-sdk/pull/3431) Improved resource management and connection handling (ledger devices). Fixes issue with DER vs BER signatures.

* Gaia
    * [\#3486](https://github.com/cosmos/cosmos-sdk/pull/3486) Use AmountOf in
    vesting accounts instead of zipping/aligning denominations.


## 0.30.0

BREAKING CHANGES

* Gaia REST API (`gaiacli advanced rest-server`)
    * [gaia-lite] [\#2182] Renamed and merged all redelegations endpoints into `/staking/redelegations`
    * [\#3176](https://github.com/cosmos/cosmos-sdk/issues/3176) `tx/sign` endpoint now expects `BaseReq` fields as nested object.
    * [\#2222] all endpoints renamed from `/stake` -> `/staking`
    * [\#1268] `LooseTokens` -> `NotBondedTokens`
    * [\#3289] misc renames:
        * `Validator.UnbondingMinTime` -> `Validator.UnbondingCompletionTime`
        * `Delegation` -> `Value` in `MsgCreateValidator` and `MsgDelegate`
        * `MsgBeginUnbonding` -> `MsgUndelegate`

* Gaia CLI  (`gaiacli`)
    * [\#810](https://github.com/cosmos/cosmos-sdk/issues/810) Don't fallback to any default values for chain ID.
        * Users need to supply chain ID either via config file or the `--chain-id` flag.
        * Change `chain_id` and `trust_node` in `gaiacli` configuration to `chain-id` and `trust-node` respectively.
    * [\#3069](https://github.com/cosmos/cosmos-sdk/pull/3069) `--fee` flag renamed to `--fees` to support multiple coins
    * [\#3156](https://github.com/cosmos/cosmos-sdk/pull/3156) Remove unimplemented `gaiacli init` command
    * [\#2222] `gaiacli tx stake` -> `gaiacli tx staking`, `gaiacli query stake` -> `gaiacli query staking`
    * [\#1894](https://github.com/cosmos/cosmos-sdk/issues/1894) `version` command now shows latest commit, vendor dir hash, and build machine info.
    * [\#3320](https://github.com/cosmos/cosmos-sdk/pull/3320) Ensure all `gaiacli query` commands respect the `--output` and `--indent` flags

* Gaia
    * https://github.com/cosmos/cosmos-sdk/issues/2838 - Move store keys to constants
    * [\#3162](https://github.com/cosmos/cosmos-sdk/issues/3162) The `--gas` flag now takes `auto` instead of `simulate`
    in order to trigger a simulation of the tx before the actual execution.
    * [\#3285](https://github.com/cosmos/cosmos-sdk/pull/3285) New `gaiad tendermint version` to print libs versions
    * [\#1894](https://github.com/cosmos/cosmos-sdk/pull/1894) `version` command now shows latest commit, vendor dir hash, and build machine info.
    * [\#3249](https://github.com/cosmos/cosmos-sdk/issues/3249) `tendermint`'s `show-validator` and `show-address` `--json` flags removed in favor of `--output-format=json`.

* SDK
    * [distribution] [\#3359](https://github.com/cosmos/cosmos-sdk/issues/3359) Always round down when calculating rewards-to-be-withdrawn in F1 fee distribution
    * [#3336](https://github.com/cosmos/cosmos-sdk/issues/3336) Ensure all SDK
  messages have their signature bytes contain canonical fields `value` and `type`.
    * [\#3333](https://github.com/cosmos/cosmos-sdk/issues/3333) - F1 storage efficiency improvements - automatic withdrawals when unbonded, historical reward reference counting
    * [staking] [\#2513](https://github.com/cosmos/cosmos-sdk/issues/2513) Validator power type from Dec -> Int
    * [staking] [\#3233](https://github.com/cosmos/cosmos-sdk/issues/3233) key and value now contain duplicate fields to simplify code
    * [\#3064](https://github.com/cosmos/cosmos-sdk/issues/3064) Sanitize `sdk.Coin` denom. Coins denoms are now case insensitive, i.e. 100fooToken equals to 100FOOTOKEN.
    * [\#3195](https://github.com/cosmos/cosmos-sdk/issues/3195) Allows custom configuration for syncable strategy
    * [\#3242](https://github.com/cosmos/cosmos-sdk/issues/3242) Fix infinite gas
    meter utilization during aborted ante handler executions.
    * [x/distribution] [\#3292](https://github.com/cosmos/cosmos-sdk/issues/3292) Enable or disable withdraw addresses with a parameter in the param store
    * [staking] [\#2222](https://github.com/cosmos/cosmos-sdk/issues/2222) `/stake` -> `/staking` module rename
    * [staking] [\#1268](https://github.com/cosmos/cosmos-sdk/issues/1268) `LooseTokens` -> `NotBondedTokens`
    * [staking] [\#1402](https://github.com/cosmos/cosmos-sdk/issues/1402) Redelegation and unbonding-delegation structs changed to include multiple an array of entries
    * [staking] [\#3289](https://github.com/cosmos/cosmos-sdk/issues/3289) misc renames:
        * `Validator.UnbondingMinTime` -> `Validator.UnbondingCompletionTime`
        * `Delegation` -> `Value` in `MsgCreateValidator` and `MsgDelegate`
        * `MsgBeginUnbonding` -> `MsgUndelegate`
    * [\#3315] Increase decimal precision to 18
    * [\#3323](https://github.com/cosmos/cosmos-sdk/issues/3323) Update to Tendermint 0.29.0
    * [\#3328](https://github.com/cosmos/cosmos-sdk/issues/3328) [x/gov] Remove redundant action tag

* Tendermint
    * [\#3298](https://github.com/cosmos/cosmos-sdk/issues/3298) Upgrade to Tendermint 0.28.0

FEATURES

* Gaia REST API (`gaiacli advanced rest-server`)
    * [\#3067](https://github.com/cosmos/cosmos-sdk/issues/3067) Add support for fees on transactions
    * [\#3069](https://github.com/cosmos/cosmos-sdk/pull/3069) Add a custom memo on transactions
    * [\#3027](https://github.com/cosmos/cosmos-sdk/issues/3027) Implement
  `/gov/proposals/{proposalID}/proposer` to query for a proposal's proposer.

* Gaia CLI  (`gaiacli`)
    * [\#2399](https://github.com/cosmos/cosmos-sdk/issues/2399) Implement `params` command to query slashing parameters.
    * [\#2730](https://github.com/cosmos/cosmos-sdk/issues/2730) Add tx search pagination parameter
    * [\#3027](https://github.com/cosmos/cosmos-sdk/issues/3027) Implement
  `query gov proposer [proposal-id]` to query for a proposal's proposer.
    * [\#3198](https://github.com/cosmos/cosmos-sdk/issues/3198) New `keys add --multisig` flag to store multisig keys locally.
    * [\#3198](https://github.com/cosmos/cosmos-sdk/issues/3198) New `multisign` command to generate multisig signatures.
    * [\#3198](https://github.com/cosmos/cosmos-sdk/issues/3198) New `sign --multisig` flag to enable multisig mode.
    * [\#2715](https://github.com/cosmos/cosmos-sdk/issues/2715) Reintroduce gaia server's insecure mode.
    * [\#3334](https://github.com/cosmos/cosmos-sdk/pull/3334) New `gaiad completion` and `gaiacli completion` to generate Bash/Zsh completion scripts.
    * [\#2607](https://github.com/cosmos/cosmos-sdk/issues/2607) Make `gaiacli config` handle the boolean `indent` flag to beautify commands JSON output.

* Gaia
    * [\#2182] [x/staking] Added querier for querying a single redelegation
    * [\#3305](https://github.com/cosmos/cosmos-sdk/issues/3305) Add support for
    vesting accounts at genesis.
    * [\#3198](https://github.com/cosmos/cosmos-sdk/issues/3198) [x/auth] Add multisig transactions support
    * [\#3198](https://github.com/cosmos/cosmos-sdk/issues/3198) `add-genesis-account` can take both account addresses and key names

* SDK
    * [\#3099](https://github.com/cosmos/cosmos-sdk/issues/3099) Implement F1 fee distribution
    * [\#2926](https://github.com/cosmos/cosmos-sdk/issues/2926) Add TxEncoder to client TxBuilder.
    * [\#2694](https://github.com/cosmos/cosmos-sdk/issues/2694) Vesting account implementation.
    * [\#2996](https://github.com/cosmos/cosmos-sdk/issues/2996) Update the `AccountKeeper` to contain params used in the context of
  the ante handler.
    * [\#3179](https://github.com/cosmos/cosmos-sdk/pull/3179) New CodeNoSignatures error code.
    * [\#3319](https://github.com/cosmos/cosmos-sdk/issues/3319) [x/distribution] Queriers for all distribution state worth querying; distribution query commands
    * [\#3356](https://github.com/cosmos/cosmos-sdk/issues/3356) [x/auth] bech32-ify accounts address in error message.

IMPROVEMENTS

* Gaia REST API
    * [\#3176](https://github.com/cosmos/cosmos-sdk/issues/3176) Validate tx/sign endpoint POST body.
    * [\#2948](https://github.com/cosmos/cosmos-sdk/issues/2948) Swagger UI now makes requests to light client node

* Gaia CLI  (`gaiacli`)
    * [\#3224](https://github.com/cosmos/cosmos-sdk/pull/3224) Support adding offline public keys to the keystore

* Gaia
    * [\#2186](https://github.com/cosmos/cosmos-sdk/issues/2186) Add Address Interface
    * [\#3158](https://github.com/cosmos/cosmos-sdk/pull/3158) Validate slashing genesis
    * [\#3172](https://github.com/cosmos/cosmos-sdk/pull/3172) Support minimum fees in a local testnet.
    * [\#3250](https://github.com/cosmos/cosmos-sdk/pull/3250) Refactor integration tests and increase coverage
    * [\#3248](https://github.com/cosmos/cosmos-sdk/issues/3248) Refactor tx fee
  model:
        * Validators specify minimum gas prices instead of minimum fees
        * Clients may provide either fees or gas prices directly
        * The gas prices of a tx must meet a validator's minimum
        * `gaiad start` and `gaia.toml` take --minimum-gas-prices flag and minimum-gas-price config key respectively.
    * [\#2859](https://github.com/cosmos/cosmos-sdk/issues/2859) Rename `TallyResult` in gov proposals to `FinalTallyResult`
    * [\#3286](https://github.com/cosmos/cosmos-sdk/pull/3286) Fix `gaiad gentx` printout of account's addresses, i.e. user bech32 instead of hex.
    * [\#3249](https://github.com/cosmos/cosmos-sdk/issues/3249) `--json` flag removed, users should use `--output=json` instead.

* SDK
    * [\#3137](https://github.com/cosmos/cosmos-sdk/pull/3137) Add tag documentation
    for each module along with cleaning up a few existing tags in the governance,
    slashing, and staking modules.
    * [\#3093](https://github.com/cosmos/cosmos-sdk/issues/3093) Ante handler does no longer read all accounts in one go when processing signatures as signature
    verification may fail before last signature is checked.
    * [staking] [\#1402](https://github.com/cosmos/cosmos-sdk/issues/1402) Add for multiple simultaneous redelegations or unbonding-delegations within an unbonding period
    * [staking] [\#1268](https://github.com/cosmos/cosmos-sdk/issues/1268) staking spec rewrite

* CI
    * [\#2498](https://github.com/cosmos/cosmos-sdk/issues/2498) Added macos CI job to CircleCI
    * [#142](https://github.com/tendermint/devops/issues/142) Increased the number of blocks to be tested during multi-sim
    * [#147](https://github.com/tendermint/devops/issues/142) Added docker image build to CI

BUG FIXES

* Gaia CLI  (`gaiacli`)
    * [\#3141](https://github.com/cosmos/cosmos-sdk/issues/3141) Fix the bug in GetAccount when `len(res) == 0` and `err == nil`
    * [\#810](https://github.com/cosmos/cosmos-sdk/pull/3316) Fix regression in gaiacli config file handling

* Gaia
    * [\#3148](https://github.com/cosmos/cosmos-sdk/issues/3148) Fix `gaiad export` by adding a boolean to `NewGaiaApp` determining whether or not to load the latest version
    * [\#3181](https://github.com/cosmos/cosmos-sdk/issues/3181) Correctly reset total accum update height and jailed-validator bond height / unbonding height on export-for-zero-height
    * [\#3172](https://github.com/cosmos/cosmos-sdk/pull/3172) Fix parsing `gaiad.toml`
  when it already exists.
    * [\#3223](https://github.com/cosmos/cosmos-sdk/issues/3223) Fix unset governance proposal queues when importing state from old chain
    * [#3187](https://github.com/cosmos/cosmos-sdk/issues/3187) Fix `gaiad export`
  by resetting each validator's slashing period.

## 0.29.1

BUG FIXES

* SDK
    * [\#3207](https://github.com/cosmos/cosmos-sdk/issues/3207) - Fix token printing bug

## 0.29.0

BREAKING CHANGES

* Gaia
    * [\#3148](https://github.com/cosmos/cosmos-sdk/issues/3148) Fix `gaiad export` by adding a boolean to `NewGaiaApp` determining whether or not to load the latest version

* SDK
    * [\#3163](https://github.com/cosmos/cosmos-sdk/issues/3163) Withdraw commission on self bond removal


## 0.28.1

BREAKING CHANGES

* Gaia REST API (`gaiacli advanced rest-server`)
    * [lcd] [\#3045](https://github.com/cosmos/cosmos-sdk/pull/3045) Fix quoted json return on GET /keys (keys list)
    * [gaia-lite] [\#2191](https://github.com/cosmos/cosmos-sdk/issues/2191) Split `POST /stake/delegators/{delegatorAddr}/delegations` into `POST /stake/delegators/{delegatorAddr}/delegations`, `POST /stake/delegators/{delegatorAddr}/unbonding_delegations` and `POST /stake/delegators/{delegatorAddr}/redelegations`
    * [gaia-lite] [\#3056](https://github.com/cosmos/cosmos-sdk/pull/3056) `generate_only` and `simulate` have moved from query arguments to POST requests body.
* Tendermint
    * [tendermint] Now using Tendermint 0.27.3

FEATURES

* Gaia REST API (`gaiacli advanced rest-server`)
    * [slashing] [\#2399](https://github.com/cosmos/cosmos-sdk/issues/2399)  Implement `/slashing/parameters` endpoint to query slashing parameters.
* Gaia CLI  (`gaiacli`)
    * [gaiacli] [\#2399](https://github.com/cosmos/cosmos-sdk/issues/2399) Implement `params` command to query slashing parameters.
* SDK
    * [client] [\#2926](https://github.com/cosmos/cosmos-sdk/issues/2926) Add TxEncoder to client TxBuilder.
* Other
    * Introduced the logjack tool for saving logs w/ rotation

IMPROVEMENTS

* Gaia REST API (`gaiacli advanced rest-server`)
    * [\#2879](https://github.com/cosmos/cosmos-sdk/issues/2879), [\#2880](https://github.com/cosmos/cosmos-sdk/issues/2880) Update deposit and vote endpoints to perform a direct txs query
    when a given proposal is inactive and thus having votes and deposits removed
    from state.
* Gaia CLI  (`gaiacli`)
    * [\#2879](https://github.com/cosmos/cosmos-sdk/issues/2879), [\#2880](https://github.com/cosmos/cosmos-sdk/issues/2880) Update deposit and vote CLI commands to perform a direct txs query
    when a given proposal is inactive and thus having votes and deposits removed
    from state.
* Gaia
    * [\#3021](https://github.com/cosmos/cosmos-sdk/pull/3021) Add `--gentx-dir` to `gaiad collect-gentxs` to specify a directory from which collect and load gentxs. Add `--output-document` to `gaiad init` to allow one to redirect output to file.


## 0.28.0

BREAKING CHANGES

* Gaia CLI  (`gaiacli`)
    * [cli] [\#2595](https://github.com/cosmos/cosmos-sdk/issues/2595) Remove `keys new` in favor of `keys add` incorporating existing functionality with addition of key recovery functionality.
    * [cli] [\#2987](https://github.com/cosmos/cosmos-sdk/pull/2987) Add shorthand `-a` to `gaiacli keys show` and update docs
    * [cli] [\#2971](https://github.com/cosmos/cosmos-sdk/pull/2971) Additional verification when running `gaiad gentx`
    * [cli] [\#2734](https://github.com/cosmos/cosmos-sdk/issues/2734) Rewrite `gaiacli config`. It is now a non-interactive config utility.

* Gaia
    * [#128](https://github.com/tendermint/devops/issues/128) Updated CircleCI job to trigger website build on every push to master/develop.
    * [\#2994](https://github.com/cosmos/cosmos-sdk/pull/2994) Change wrong-password error message.
    * [\#3009](https://github.com/cosmos/cosmos-sdk/issues/3009) Added missing Gaia genesis verification
    * [#128](https://github.com/tendermint/devops/issues/128) Updated CircleCI job to trigger website build on every push to master/develop.
    * [\#2994](https://github.com/cosmos/cosmos-sdk/pull/2994) Change wrong-password error message.
    * [\#3009](https://github.com/cosmos/cosmos-sdk/issues/3009) Added missing Gaia genesis verification
    * [gas] [\#3052](https://github.com/cosmos/cosmos-sdk/issues/3052) Updated gas costs to more reasonable numbers

* SDK
    * [auth] [\#2952](https://github.com/cosmos/cosmos-sdk/issues/2952) Signatures are no longer serialized on chain with the account number and sequence number
    * [auth] [\#2952](https://github.com/cosmos/cosmos-sdk/issues/2952) Signatures are no longer serialized on chain with the account number and sequence number
    * [stake] [\#3055](https://github.com/cosmos/cosmos-sdk/issues/3055) Use address instead of bond height / intratxcounter for deduplication

FEATURES

* Gaia CLI  (`gaiacli`)
    * [\#2961](https://github.com/cosmos/cosmos-sdk/issues/2961) Add --force flag to gaiacli keys delete command to skip passphrase check and force key deletion unconditionally.

IMPROVEMENTS

* Gaia CLI  (`gaiacli`)
    * [\#2991](https://github.com/cosmos/cosmos-sdk/issues/2991) Fully validate transaction signatures during `gaiacli tx sign --validate-signatures`

* SDK
    * [\#1277](https://github.com/cosmos/cosmos-sdk/issues/1277) Complete bank module specification
    * [\#2963](https://github.com/cosmos/cosmos-sdk/issues/2963) Complete auth module specification
    * [\#2914](https://github.com/cosmos/cosmos-sdk/issues/2914) No longer withdraw validator rewards on bond/unbond, but rather move
  the rewards to the respective validator's pools.


BUG FIXES

* Gaia CLI  (`gaiacli`)
    * [\#2921](https://github.com/cosmos/cosmos-sdk/issues/2921) Fix `keys delete` inability to delete offline and ledger keys.

* Gaia
    * [\#3003](https://github.com/cosmos/cosmos-sdk/issues/3003) CollectStdTxs() must validate DelegatorAddr against genesis accounts.

* SDK
    * [\#2967](https://github.com/cosmos/cosmos-sdk/issues/2967) Change ordering of `mint.BeginBlocker` and `distr.BeginBlocker`, recalculate inflation each block
    * [\#3068](https://github.com/cosmos/cosmos-sdk/issues/3068) check for uint64 gas overflow during `Std#ValidateBasic`.
    * [\#3071](https://github.com/cosmos/cosmos-sdk/issues/3071) Catch overflow on block gas meter


## 0.27.0

BREAKING CHANGES

* Gaia REST API (`gaiacli advanced rest-server`)
    * [gaia-lite] [\#2819](https://github.com/cosmos/cosmos-sdk/pull/2819) Txs query param format is now: `/txs?tag=value` (removed '' wrapping the query parameter `value`)

* Gaia CLI  (`gaiacli`)
    * [cli] [\#2728](https://github.com/cosmos/cosmos-sdk/pull/2728) Seperate `tx` and `query` subcommands by module
    * [cli] [\#2727](https://github.com/cosmos/cosmos-sdk/pull/2727) Fix unbonding command flow
    * [cli] [\#2786](https://github.com/cosmos/cosmos-sdk/pull/2786) Fix redelegation command flow
    * [cli] [\#2829](https://github.com/cosmos/cosmos-sdk/pull/2829) add-genesis-account command now validates state when adding accounts
    * [cli] [\#2804](https://github.com/cosmos/cosmos-sdk/issues/2804) Check whether key exists before passing it on to `tx create-validator`.
    * [cli] [\#2874](https://github.com/cosmos/cosmos-sdk/pull/2874) `gaiacli tx sign` takes an optional `--output-document` flag to support output redirection.
    * [cli] [\#2875](https://github.com/cosmos/cosmos-sdk/pull/2875) Refactor `gaiad gentx` and avoid redirection to `gaiacli tx sign` for tx signing.

* Gaia
    * [mint] [\#2825] minting now occurs every block, inflation parameter updates still hourly

* SDK
    * [\#2752](https://github.com/cosmos/cosmos-sdk/pull/2752) Don't hardcode bondable denom.
    * [\#2701](https://github.com/cosmos/cosmos-sdk/issues/2701) Account numbers and sequence numbers in `auth` are now `uint64` instead of `int64`
    * [\#2019](https://github.com/cosmos/cosmos-sdk/issues/2019) Cap total number of signatures. Current per-transaction limit is 7, and if that is exceeded transaction is rejected.
    * [\#2801](https://github.com/cosmos/cosmos-sdk/pull/2801) Remove AppInit structure.
    * [\#2798](https://github.com/cosmos/cosmos-sdk/issues/2798) Governance API has miss-spelled English word in JSON response ('depositer' -> 'depositor')
    * [\#2943](https://github.com/cosmos/cosmos-sdk/pull/2943) Transaction action tags equal the message type. Staking EndBlocker tags are included.

* Tendermint
    * Update to Tendermint 0.27.0

FEATURES

* Gaia REST API (`gaiacli advanced rest-server`)
    * [gov] [\#2479](https://github.com/cosmos/cosmos-sdk/issues/2479) Added governance parameter
    query REST endpoints.

* Gaia CLI  (`gaiacli`)
    * [gov][cli] [\#2479](https://github.com/cosmos/cosmos-sdk/issues/2479) Added governance
    parameter query commands.
    * [stake][cli] [\#2027] Add CLI query command for getting all delegations to a specific validator.
    * [\#2840](https://github.com/cosmos/cosmos-sdk/pull/2840) Standardize CLI exports from modules

* Gaia
    * [app] [\#2791](https://github.com/cosmos/cosmos-sdk/issues/2791) Support export at a specific height, with `gaiad export --height=HEIGHT`.
    * [x/gov] [#2479](https://github.com/cosmos/cosmos-sdk/issues/2479) Implemented querier
  for getting governance parameters.
    * [app] [\#2663](https://github.com/cosmos/cosmos-sdk/issues/2663) - Runtime-assertable invariants
    * [app] [\#2791](https://github.com/cosmos/cosmos-sdk/issues/2791) Support export at a specific height, with `gaiad export --height=HEIGHT`.
    * [app] [\#2812](https://github.com/cosmos/cosmos-sdk/issues/2812) Support export alterations to prepare for restarting at zero-height

* SDK
    * [simulator] [\#2682](https://github.com/cosmos/cosmos-sdk/issues/2682) MsgEditValidator now looks at the validator's max rate, thus it now succeeds a significant portion of the time
    * [core] [\#2775](https://github.com/cosmos/cosmos-sdk/issues/2775) Add deliverTx maximum block gas limit


IMPROVEMENTS

* Gaia REST API (`gaiacli advanced rest-server`)
    * [gaia-lite] [\#2819](https://github.com/cosmos/cosmos-sdk/pull/2819) Tx search now supports multiple tags as query parameters
    * [\#2836](https://github.com/cosmos/cosmos-sdk/pull/2836) Expose LCD router to allow users to register routes there.

* Gaia CLI  (`gaiacli`)
    * [\#2749](https://github.com/cosmos/cosmos-sdk/pull/2749) Add --chain-id flag to gaiad testnet
    * [\#2819](https://github.com/cosmos/cosmos-sdk/pull/2819) Tx search now supports multiple tags as query parameters

* Gaia
    * [\#2772](https://github.com/cosmos/cosmos-sdk/issues/2772) Update BaseApp to not persist state when the ante handler fails on DeliverTx.
    * [\#2773](https://github.com/cosmos/cosmos-sdk/issues/2773) Require moniker to be provided on `gaiad init`.
    * [\#2672](https://github.com/cosmos/cosmos-sdk/issues/2672) [Makefile] Updated for better Windows compatibility and ledger support logic, get_tools was rewritten as a cross-compatible Makefile.
    * [\#2766](https://github.com/cosmos/cosmos-sdk/issues/2766) [Makefile] Added goimports tool to get_tools. Get_tools now only builds new versions if binaries are missing.
    * [#110](https://github.com/tendermint/devops/issues/110) Updated CircleCI job to trigger website build when cosmos docs are updated.

* SDK
 & [x/mock/simulation] [\#2720] major cleanup, introduction of helper objects, reorganization
* [\#2821](https://github.com/cosmos/cosmos-sdk/issues/2821) Codespaces are now strings
* [types] [\#2776](https://github.com/cosmos/cosmos-sdk/issues/2776) Improve safety of `Coin` and `Coins` types. Various functions
 and methods will panic when a negative amount is discovered.
* [\#2815](https://github.com/cosmos/cosmos-sdk/issues/2815) Gas unit fields changed from `int64` to `uint64`.
* [\#2821](https://github.com/cosmos/cosmos-sdk/issues/2821) Codespaces are now strings
* [\#2779](https://github.com/cosmos/cosmos-sdk/issues/2779) Introduce `ValidateBasic` to the `Tx` interface and call it in the ante
 handler.
* [\#2825](https://github.com/cosmos/cosmos-sdk/issues/2825) More staking and distribution invariants
* [\#2912](https://github.com/cosmos/cosmos-sdk/issues/2912) Print commit ID in hex when commit is synced.

* Tendermint
* [\#2796](https://github.com/cosmos/cosmos-sdk/issues/2796) Update to go-amino 0.14.1


BUG FIXES

* Gaia REST API (`gaiacli advanced rest-server`)
    * [gaia-lite] [\#2868](https://github.com/cosmos/cosmos-sdk/issues/2868) Added handler for governance tally endpoint
    * [\#2907](https://github.com/cosmos/cosmos-sdk/issues/2907) Refactor and fix the way Gaia Lite is started.

* Gaia
    * [\#2723] Use `cosmosvalcons` Bech32 prefix in `tendermint show-address`
    * [\#2742](https://github.com/cosmos/cosmos-sdk/issues/2742) Fix time format of TimeoutCommit override
    * [\#2898](https://github.com/cosmos/cosmos-sdk/issues/2898) Remove redundant '$' in docker-compose.yml

* SDK
    * [\#2733](https://github.com/cosmos/cosmos-sdk/issues/2733) [x/gov, x/mock/simulation] Fix governance simulation, update x/gov import/export
    * [\#2854](https://github.com/cosmos/cosmos-sdk/issues/2854) [x/bank] Remove unused bank.MsgIssue, prevent possible panic
    * [\#2884](https://github.com/cosmos/cosmos-sdk/issues/2884) [docs/examples] Fix `basecli version` panic

* Tendermint
    * [\#2797](https://github.com/tendermint/tendermint/pull/2797) AddressBook requires addresses to have IDs; Do not crap out immediately after sending pex addrs in seed mode

## 0.26.0

BREAKING CHANGES

* Gaia
    * [gaiad init] [\#2602](https://github.com/cosmos/cosmos-sdk/issues/2602) New genesis workflow

* SDK
    * [simulation] [\#2665](https://github.com/cosmos/cosmos-sdk/issues/2665) only argument to sdk.Invariant is now app

* Tendermint
    * Upgrade to version 0.26.0

FEATURES

* Gaia CLI  (`gaiacli`)
    * [cli] [\#2569](https://github.com/cosmos/cosmos-sdk/pull/2569) Add commands to query validator unbondings and redelegations
    * [cli] [\#2569](https://github.com/cosmos/cosmos-sdk/pull/2569) Add commands to query validator unbondings and redelegations
    * [cli] [\#2524](https://github.com/cosmos/cosmos-sdk/issues/2524) Add support offline mode to `gaiacli tx sign`. Lookups are not performed if the flag `--offline` is on.
    * [cli] [\#2558](https://github.com/cosmos/cosmos-sdk/issues/2558) Rename --print-sigs to --validate-signatures. It now performs a complete set of sanity checks and reports to the user. Also added --print-signature-only to print the signature only, not the whole transaction.
    * [cli] [\#2704](https://github.com/cosmos/cosmos-sdk/pull/2704) New add-genesis-account convenience command to populate genesis.json with genesis accounts.

* SDK
    * [\#1336](https://github.com/cosmos/cosmos-sdk/issues/1336) Mechanism for SDK Users to configure their own Bech32 prefixes instead of using the default cosmos prefixes.

IMPROVEMENTS

* Gaia
* [\#2637](https://github.com/cosmos/cosmos-sdk/issues/2637) [x/gov] Switched inactive and active proposal queues to an iterator based queue

* SDK
* [\#2573](https://github.com/cosmos/cosmos-sdk/issues/2573) [x/distribution] add accum invariance
* [\#2556](https://github.com/cosmos/cosmos-sdk/issues/2556) [x/mock/simulation] Fix debugging output
* [\#2396](https://github.com/cosmos/cosmos-sdk/issues/2396) [x/mock/simulation] Change parameters to get more slashes
* [\#2617](https://github.com/cosmos/cosmos-sdk/issues/2617) [x/mock/simulation] Randomize all genesis parameters
* [\#2669](https://github.com/cosmos/cosmos-sdk/issues/2669) [x/stake] Added invarant check to make sure validator's power aligns with its spot in the power store.
* [\#1924](https://github.com/cosmos/cosmos-sdk/issues/1924) [x/mock/simulation] Use a transition matrix for block size
* [\#2660](https://github.com/cosmos/cosmos-sdk/issues/2660) [x/mock/simulation] Staking transactions get tested far more frequently
* [\#2610](https://github.com/cosmos/cosmos-sdk/issues/2610) [x/stake] Block redelegation to and from the same validator
* [\#2652](https://github.com/cosmos/cosmos-sdk/issues/2652) [x/auth] Add benchmark for get and set account
* [\#2685](https://github.com/cosmos/cosmos-sdk/issues/2685) [store] Add general merkle absence proof (also for empty substores)
* [\#2708](https://github.com/cosmos/cosmos-sdk/issues/2708) [store] Disallow setting nil values

BUG FIXES

* Gaia
* [\#2670](https://github.com/cosmos/cosmos-sdk/issues/2670) [x/stake] fixed incorrect `IterateBondedValidators` and split into two functions: `IterateBondedValidators` and `IterateLastBlockConsValidators`
* [\#2691](https://github.com/cosmos/cosmos-sdk/issues/2691) Fix local testnet creation by using a single canonical genesis time
* [\#2648](https://github.com/cosmos/cosmos-sdk/issues/2648) [gaiad] Fix `gaiad export` / `gaiad import` consistency, test in CI

* SDK
* [\#2625](https://github.com/cosmos/cosmos-sdk/issues/2625) [x/gov] fix AppendTag function usage error
* [\#2677](https://github.com/cosmos/cosmos-sdk/issues/2677) [x/stake, x/distribution] various staking/distribution fixes as found by the simulator
* [\#2674](https://github.com/cosmos/cosmos-sdk/issues/2674) [types] Fix coin.IsLT() impl, coins.IsLT() impl, and renamed coins.Is\* to coins.IsAll\* (see [\#2686](https://github.com/cosmos/cosmos-sdk/issues/2686))
* [\#2711](https://github.com/cosmos/cosmos-sdk/issues/2711) [x/stake] Add commission data to `MsgCreateValidator` signature bytes.
* Temporarily disable insecure mode for Gaia Lite

## 0.25.0

_October 24th, 2018_.

BREAKING CHANGES

* Gaia REST API (`gaiacli advanced rest-server`)
    * [x/stake] Validator.Owner renamed to Validator.Operator
    * [\#595](https://github.com/cosmos/cosmos-sdk/issues/595) Connections to the REST server are now secured using Transport Layer Security by default. The --insecure flag is provided to switch back to insecure HTTP.
    * [gaia-lite] [\#2258](https://github.com/cosmos/cosmos-sdk/issues/2258) Split `GET stake/delegators/{delegatorAddr}` into `GET stake/delegators/{delegatorAddr}/delegations`, `GET stake/delegators/{delegatorAddr}/unbonding_delegations` and `GET stake/delegators/{delegatorAddr}/redelegations`

* Gaia CLI  (`gaiacli`)
    * [x/stake] Validator.Owner renamed to Validator.Operator
    * [cli] unsafe_reset_all, show_validator, and show_node_id have been renamed to unsafe-reset-all, show-validator, and show-node-id
    * [cli] [\#1983](https://github.com/cosmos/cosmos-sdk/issues/1983) --print-response now defaults to true in commands that create and send a transaction
    * [cli] [\#1983](https://github.com/cosmos/cosmos-sdk/issues/1983) you can now pass --pubkey or --address to gaiacli keys show to return a plaintext representation of the key's address or public key for use with other commands
    * [cli] [\#2061](https://github.com/cosmos/cosmos-sdk/issues/2061) changed proposalID in governance REST endpoints to proposal-id
    * [cli] [\#2014](https://github.com/cosmos/cosmos-sdk/issues/2014) `gaiacli advanced` no longer exists - to access `ibc`, `rest-server`, and `validator-set` commands use `gaiacli ibc`, `gaiacli rest-server`, and `gaiacli tendermint`, respectively
    * [makefile] `get_vendor_deps` no longer updates lock file it just updates vendor directory. Use `update_vendor_deps` to update the lock file. [#2152](https://github.com/cosmos/cosmos-sdk/pull/2152)
    * [cli] [\#2221](https://github.com/cosmos/cosmos-sdk/issues/2221) All commands that
    utilize a validator's operator address must now use the new Bech32 prefix,
    `cosmosvaloper`.
    * [cli] [\#2190](https://github.com/cosmos/cosmos-sdk/issues/2190) `gaiacli init --gen-txs` is now `gaiacli init --with-txs` to reduce confusion
    * [cli] [\#2073](https://github.com/cosmos/cosmos-sdk/issues/2073) --from can now be either an address or a key name
    * [cli] [\#1184](https://github.com/cosmos/cosmos-sdk/issues/1184) Subcommands reorganisation, see [\#2390](https://github.com/cosmos/cosmos-sdk/pull/2390) for a comprehensive list of changes.
    * [cli] [\#2524](https://github.com/cosmos/cosmos-sdk/issues/2524) Add support offline mode to `gaiacli tx sign`. Lookups are not performed if the flag `--offline` is on.
    * [cli] [\#2570](https://github.com/cosmos/cosmos-sdk/pull/2570) Add commands to query deposits on proposals

* Gaia
    * Make the transient store key use a distinct store key. [#2013](https://github.com/cosmos/cosmos-sdk/pull/2013)
    * [x/stake] [\#1901](https://github.com/cosmos/cosmos-sdk/issues/1901) Validator type's Owner field renamed to Operator; Validator's GetOwner() renamed accordingly to comply with the SDK's Validator interface.
    * [docs] [#2001](https://github.com/cosmos/cosmos-sdk/pull/2001) Update slashing spec for slashing period
    * [x/stake, x/slashing] [#1305](https://github.com/cosmos/cosmos-sdk/issues/1305) - Rename "revoked" to "jailed"
    * [x/stake] [#1676] Revoked and jailed validators put into the unbonding state
    * [x/stake] [#1877] Redelegations/unbonding-delegation from unbonding validator have reduced time
    * [x/slashing] [\#1789](https://github.com/cosmos/cosmos-sdk/issues/1789) Slashing changes for Tendermint validator set offset (NextValSet)
    * [x/stake] [\#2040](https://github.com/cosmos/cosmos-sdk/issues/2040) Validator
    operator type has now changed to `sdk.ValAddress`
    * [x/stake] [\#2221](https://github.com/cosmos/cosmos-sdk/issues/2221) New
    Bech32 prefixes have been introduced for a validator's consensus address and
    public key: `cosmosvalcons` and `cosmosvalconspub` respectively. Also, existing Bech32 prefixes have been
    renamed for accounts and validator operators:
        * `cosmosaccaddr` / `cosmosaccpub` => `cosmos` / `cosmospub`
        * `cosmosvaladdr` / `cosmosvalpub` => `cosmosvaloper` / `cosmosvaloperpub`
    * [x/stake] [#1013] TendermintUpdates now uses transient store
    * [x/stake] [\#2435](https://github.com/cosmos/cosmos-sdk/issues/2435) Remove empty bytes from the ValidatorPowerRank store key
    * [x/gov] [\#2195](https://github.com/cosmos/cosmos-sdk/issues/2195) Governance uses BFT Time
    * [x/gov] [\#2256](https://github.com/cosmos/cosmos-sdk/issues/2256) Removed slashing for governance non-voting validators
    * [simulation] [\#2162](https://github.com/cosmos/cosmos-sdk/issues/2162) Added back correct supply invariants
    * [x/slashing] [\#2430](https://github.com/cosmos/cosmos-sdk/issues/2430) Simulate more slashes, check if validator is jailed before jailing
    * [x/stake] [\#2393](https://github.com/cosmos/cosmos-sdk/issues/2393) Removed `CompleteUnbonding` and `CompleteRedelegation` Msg types, and instead added unbonding/redelegation queues to endblocker
    * [x/mock/simulation] [\#2501](https://github.com/cosmos/cosmos-sdk/issues/2501) Simulate transactions & invariants for fee distribution, and fix bugs discovered in the process
        * [x/auth] Simulate random fee payments
        * [cmd/gaia/app] Simulate non-zero inflation
        * [x/stake] Call hooks correctly in several cases related to delegation/validator updates
        * [x/stake] Check full supply invariants, including yet-to-be-withdrawn fees
        * [x/stake] Remove no-longer-in-use store key
        * [x/slashing] Call hooks correctly when a validator is slashed
        * [x/slashing] Truncate withdrawals (unbonding, redelegation) and burn change
        * [x/mock/simulation] Ensure the simulation cannot set a proposer address of nil
        * [x/mock/simulation] Add more event logs on begin block / end block for clarity
        * [x/mock/simulation] Correctly set validator power in abci.RequestBeginBlock
        * [x/minting] Correctly call stake keeper to track inflated supply
        * [x/distribution] Sanity check for nonexistent rewards
        * [x/distribution] Truncate withdrawals and return change to the community pool
        * [x/distribution] Add sanity checks for incorrect accum / total accum relations
        * [x/distribution] Correctly calculate total power using Tendermint updates
        * [x/distribution] Simulate withdrawal transactions
        * [x/distribution] Fix a bug where the fee pool was not correctly tracked on WithdrawDelegatorRewardsAll
    * [x/stake] [\#1673](https://github.com/cosmos/cosmos-sdk/issues/1673) Validators are no longer deleted until they can no longer possibly be slashed
    * [\#1890](https://github.com/cosmos/cosmos-sdk/issues/1890) Start chain with initial state + sequence of transactions
        * [cli] Rename `gaiad init gentx` to `gaiad gentx`.
        * [cli] Add `--skip-genesis` flag to `gaiad init` to prevent `genesis.json` generation.
        * Drop `GenesisTx` in favor of a signed `StdTx` with only one `MsgCreateValidator` message.
        * [cli] Port `gaiad init` and `gaiad testnet` to work with `StdTx` genesis transactions.
        * [cli] Add `--moniker` flag to `gaiad init` to override moniker when generating `genesis.json` - i.e. it takes effect when running with the `--with-txs` flag, it is ignored otherwise.

* SDK
    * [core] [\#2219](https://github.com/cosmos/cosmos-sdk/issues/2219) Update to Tendermint 0.24.0
        * Validator set updates delayed by one block
        * BFT timestamp that can safely be used by applications
        * Fixed maximum block size enforcement
    * [core] [\#1807](https://github.com/cosmos/cosmos-sdk/issues/1807) Switch from use of rational to decimal
    * [types] [\#1901](https://github.com/cosmos/cosmos-sdk/issues/1901) Validator interface's GetOwner() renamed to GetOperator()
    * [x/slashing] [#2122](https://github.com/cosmos/cosmos-sdk/pull/2122) - Implement slashing period
    * [types] [\#2119](https://github.com/cosmos/cosmos-sdk/issues/2119) Parsed error messages and ABCI log errors to make     them more human readable.
    * [types] [\#2407](https://github.com/cosmos/cosmos-sdk/issues/2407) MulInt method added to big decimal in order to improve efficiency of slashing
    * [simulation] Rename TestAndRunTx to Operation [#2153](https://github.com/cosmos/cosmos-sdk/pull/2153)
    * [simulation] Remove log and testing.TB from Operation and Invariants, in favor of using errors [\#2282](https://github.com/cosmos/cosmos-sdk/issues/2282)
    * [simulation] Remove usage of keys and addrs in the types, in favor of simulation.Account [\#2384](https://github.com/cosmos/cosmos-sdk/issues/2384)
    * [tools] Removed gocyclo [#2211](https://github.com/cosmos/cosmos-sdk/issues/2211)
    * [baseapp] Remove `SetTxDecoder` in favor of requiring the decoder be set in baseapp initialization. [#1441](https://github.com/cosmos/cosmos-sdk/issues/1441)
    * [baseapp] [\#1921](https://github.com/cosmos/cosmos-sdk/issues/1921) Add minimumFees field to BaseApp.
    * [store] Change storeInfo within the root multistore to use tmhash instead of ripemd160 [\#2308](https://github.com/cosmos/cosmos-sdk/issues/2308)
    * [codec] [\#2324](https://github.com/cosmos/cosmos-sdk/issues/2324) All referrences to wire have been renamed to codec. Additionally, wire.NewCodec is now codec.New().
    * [types] [\#2343](https://github.com/cosmos/cosmos-sdk/issues/2343) Make sdk.Msg have a names field, to facilitate automatic tagging.
    * [baseapp] [\#2366](https://github.com/cosmos/cosmos-sdk/issues/2366) Automatically add action tags to all messages
    * [x/auth] [\#2377](https://github.com/cosmos/cosmos-sdk/issues/2377) auth.StdSignMsg -> txbuilder.StdSignMsg
    * [x/staking] [\#2244](https://github.com/cosmos/cosmos-sdk/issues/2244) staking now holds a consensus-address-index instead of a consensus-pubkey-index
    * [x/staking] [\#2236](https://github.com/cosmos/cosmos-sdk/issues/2236) more distribution hooks for distribution
    * [x/stake] [\#2394](https://github.com/cosmos/cosmos-sdk/issues/2394) Split up UpdateValidator into distinct state transitions applied only in EndBlock
    * [x/slashing] [\#2480](https://github.com/cosmos/cosmos-sdk/issues/2480) Fix signing info handling bugs & faulty slashing
    * [x/stake] [\#2412](https://github.com/cosmos/cosmos-sdk/issues/2412) Added an unbonding validator queue to EndBlock to automatically update validator.Status when finished Unbonding
    * [x/stake] [\#2500](https://github.com/cosmos/cosmos-sdk/issues/2500) Block conflicting redelegations until we add an index
    * [x/params] Global Paramstore refactored
    * [types] [\#2506](https://github.com/cosmos/cosmos-sdk/issues/2506) sdk.Dec MarshalJSON now marshals as a normal Decimal, with 10 digits of decimal precision
    * [x/stake] [\#2508](https://github.com/cosmos/cosmos-sdk/issues/2508) Utilize Tendermint power for validator power key
    * [x/stake] [\#2531](https://github.com/cosmos/cosmos-sdk/issues/2531) Remove all inflation logic
    * [x/mint] [\#2531](https://github.com/cosmos/cosmos-sdk/issues/2531) Add minting module and inflation logic
    * [x/auth] [\#2540](https://github.com/cosmos/cosmos-sdk/issues/2540) Rename `AccountMapper` to `AccountKeeper`.
    * [types] [\#2456](https://github.com/cosmos/cosmos-sdk/issues/2456) Renamed msg.Name() and msg.Type() to msg.Type() and msg.Route() respectively

* Tendermint
    * Update tendermint version from v0.23.0 to v0.25.0, notable changes
        * Mempool now won't build too large blocks, or too computationally expensive blocks
        * Maximum tx sizes and gas are now removed, and are implicitly the blocks maximums
        * ABCI validators no longer send the pubkey. The pubkey is only sent in validator updates
        * Validator set changes are now delayed by one block
        * Block header now includes the next validator sets hash
        * BFT time is implemented
        * Secp256k1 signature format has changed
        * There is now a threshold multisig format
        * See the [tendermint changelog](https://github.com/tendermint/tendermint/blob/master/CHANGELOG.md) for other changes.

FEATURES

* Gaia REST API (`gaiacli advanced rest-server`)
    * [gaia-lite] Endpoints to query staking pool and params
    * [gaia-lite] [\#2110](https://github.com/cosmos/cosmos-sdk/issues/2110) Add support for `simulate=true` requests query argument to endpoints that send txs to run simulations of transactions
    * [gaia-lite] [\#966](https://github.com/cosmos/cosmos-sdk/issues/966) Add support for `generate_only=true` query argument to generate offline unsigned transactions
    * [gaia-lite] [\#1953](https://github.com/cosmos/cosmos-sdk/issues/1953) Add /sign endpoint to sign transactions generated with `generate_only=true`.
    * [gaia-lite] [\#1954](https://github.com/cosmos/cosmos-sdk/issues/1954) Add /broadcast endpoint to broadcast transactions signed by the /sign endpoint.
    * [gaia-lite] [\#2113](https://github.com/cosmos/cosmos-sdk/issues/2113) Rename `/accounts/{address}/send` to `/bank/accounts/{address}/transfers`, rename `/accounts/{address}` to `/auth/accounts/{address}`, replace `proposal-id` with `proposalId` in all gov endpoints
    * [gaia-lite] [\#2478](https://github.com/cosmos/cosmos-sdk/issues/2478) Add query gov proposal's deposits endpoint
    * [gaia-lite] [\#2477](https://github.com/cosmos/cosmos-sdk/issues/2477) Add query validator's outgoing redelegations and unbonding delegations endpoints

* Gaia CLI  (`gaiacli`)
    * [cli] Cmds to query staking pool and params
    * [gov][cli] [\#2062](https://github.com/cosmos/cosmos-sdk/issues/2062) added `--proposal` flag to `submit-proposal` that allows a JSON file containing a proposal to be passed in
    * [\#2040](https://github.com/cosmos/cosmos-sdk/issues/2040) Add `--bech` to `gaiacli keys show` and respective REST endpoint to
  provide desired Bech32 prefix encoding
    * [cli] [\#2047](https://github.com/cosmos/cosmos-sdk/issues/2047) [\#2306](https://github.com/cosmos/cosmos-sdk/pull/2306) Passing --gas=simulate triggers a simulation of the tx before the actual execution.
  The gas estimate obtained via the simulation will be used as gas limit in the actual execution.
    * [cli] [\#2047](https://github.com/cosmos/cosmos-sdk/issues/2047) The --gas-adjustment flag can be used to adjust the estimate obtained via the simulation triggered by --gas=simulate.
    * [cli] [\#2110](https://github.com/cosmos/cosmos-sdk/issues/2110) Add --dry-run flag to perform a simulation of a transaction without broadcasting it. The --gas flag is ignored as gas would be automatically estimated.
    * [cli] [\#2204](https://github.com/cosmos/cosmos-sdk/issues/2204) Support generating and broadcasting messages with multiple signatures via command line:
        * [\#966](https://github.com/cosmos/cosmos-sdk/issues/966) Add --generate-only flag to build an unsigned transaction and write it to STDOUT.
        * [\#1953](https://github.com/cosmos/cosmos-sdk/issues/1953) New `sign` command to sign transactions generated with the --generate-only flag.
        * [\#1954](https://github.com/cosmos/cosmos-sdk/issues/1954) New `broadcast` command to broadcast transactions generated offline and signed with the `sign` command.
    * [cli] [\#2220](https://github.com/cosmos/cosmos-sdk/issues/2220) Add `gaiacli config` feature to interactively create CLI config files to reduce the number of required flags
    * [stake][cli] [\#1672](https://github.com/cosmos/cosmos-sdk/issues/1672) Introduced
  new commission flags for validator commands `create-validator` and `edit-validator`.
    * [stake][cli] [\#1890](https://github.com/cosmos/cosmos-sdk/issues/1890) Add `--genesis-format` flag to `gaiacli tx create-validator` to produce transactions in genesis-friendly format.
    * [cli][\#2554](https://github.com/cosmos/cosmos-sdk/issues/2554) Make `gaiacli keys show` multisig ready.

* Gaia
    * [cli] [\#2170](https://github.com/cosmos/cosmos-sdk/issues/2170) added ability to show the node's address via `gaiad tendermint show-address`
    * [simulation] [\#2313](https://github.com/cosmos/cosmos-sdk/issues/2313) Reworked `make test_sim_gaia_slow` to `make test_sim_gaia_full`, now simulates from multiple starting seeds in parallel
    * [cli] [\#1921](https://github.com/cosmos/cosmos-sdk/issues/1921)
        * New configuration file `gaiad.toml` is now created to host Gaia-specific configuration.
        * New --minimum_fees/minimum_fees flag/config option to set a minimum fee.

* SDK
    * [querier] added custom querier functionality, so ABCI query requests can be handled by keepers
    * [simulation] [\#1924](https://github.com/cosmos/cosmos-sdk/issues/1924) allow operations to specify future operations
    * [simulation] [\#1924](https://github.com/cosmos/cosmos-sdk/issues/1924) Add benchmarking capabilities, with makefile commands "test_sim_gaia_benchmark, test_sim_gaia_profile"
    * [simulation] [\#2349](https://github.com/cosmos/cosmos-sdk/issues/2349) Add time-based future scheduled operations to simulator
    * [x/auth] [\#2376](https://github.com/cosmos/cosmos-sdk/issues/2376) Remove FeePayer() from StdTx
    * [x/stake] [\#1672](https://github.com/cosmos/cosmos-sdk/issues/1672) Implement
  basis for the validator commission model.
    * [x/auth] Support account removal in the account mapper.


IMPROVEMENTS

* [tools] Improved terraform and ansible scripts for infrastructure deployment
* [tools] Added ansible script to enable process core dumps

* Gaia REST API (`gaiacli advanced rest-server`)
    * [x/stake] [\#2000](https://github.com/cosmos/cosmos-sdk/issues/2000) Added tests for new staking endpoints
    * [gaia-lite] [\#2445](https://github.com/cosmos/cosmos-sdk/issues/2445) Standarized REST error responses
    * [gaia-lite] Added example to Swagger specification for /keys/seed.
    * [x/stake] Refactor REST utils

* Gaia CLI  (`gaiacli`)
    * [cli] [\#2060](https://github.com/cosmos/cosmos-sdk/issues/2060) removed `--select` from `block` command
    * [cli] [\#2128](https://github.com/cosmos/cosmos-sdk/issues/2128) fixed segfault when exporting directly after `gaiad init`
    * [cli] [\#1255](https://github.com/cosmos/cosmos-sdk/issues/1255) open KeyBase in read-only mode
     for query-purpose CLI commands
    * [docs] Added commands for querying governance deposits, votes and tally

* Gaia
    * [x/stake] [#2023](https://github.com/cosmos/cosmos-sdk/pull/2023) Terminate iteration loop in `UpdateBondedValidators` and `UpdateBondedValidatorsFull` when the first revoked validator is encountered and perform a sanity check.
    * [x/auth] Signature verification's gas cost now accounts for pubkey type. [#2046](https://github.com/tendermint/tendermint/pull/2046)
    * [x/stake] [x/slashing] Ensure delegation invariants to jailed validators [#1883](https://github.com/cosmos/cosmos-sdk/issues/1883).
    * [x/stake] Improve speed of GetValidator, which was shown to be a performance bottleneck. [#2046](https://github.com/tendermint/tendermint/pull/2200)
    * [x/stake] [\#2435](https://github.com/cosmos/cosmos-sdk/issues/2435) Improve memory efficiency of getting the various store keys
    * [genesis] [\#2229](https://github.com/cosmos/cosmos-sdk/issues/2229) Ensure that there are no duplicate accounts or validators in the genesis state.
    * [genesis] [\#2450](https://github.com/cosmos/cosmos-sdk/issues/2450) Validate staking genesis parameters.
    * Add SDK validation to `config.toml` (namely disabling `create_empty_blocks`) [\#1571](https://github.com/cosmos/cosmos-sdk/issues/1571)
    * [\#1941](https://github.com/cosmos/cosmos-sdk/issues/1941) Version is now inferred via `git describe --tags`.
    * [x/distribution] [\#1671](https://github.com/cosmos/cosmos-sdk/issues/1671) add distribution types and tests

* SDK
    * [tools] Make get_vendor_deps deletes `.vendor-new` directories, in case scratch files are present.
    * [spec] Added simple piggy bank distribution spec
    * [cli] [\#1632](https://github.com/cosmos/cosmos-sdk/issues/1632) Add integration tests to ensure `basecoind init && basecoind` start sequences run successfully for both `democoin` and `basecoin` examples.
    * [store] Speedup IAVL iteration, and consequently everything that requires IAVL iteration. [#2143](https://github.com/cosmos/cosmos-sdk/issues/2143)
    * [store] [\#1952](https://github.com/cosmos/cosmos-sdk/issues/1952), [\#2281](https://github.com/cosmos/cosmos-sdk/issues/2281) Update IAVL dependency to v0.11.0
    * [simulation] Make timestamps randomized [#2153](https://github.com/cosmos/cosmos-sdk/pull/2153)
    * [simulation] Make logs not just pure strings, speeding it up by a large factor at greater block heights [\#2282](https://github.com/cosmos/cosmos-sdk/issues/2282)
    * [simulation] Add a concept of weighting the operations [\#2303](https://github.com/cosmos/cosmos-sdk/issues/2303)
    * [simulation] Logs get written to file if large, and also get printed on panics [\#2285](https://github.com/cosmos/cosmos-sdk/issues/2285)
    * [simulation] Bank simulations now makes testing auth configurable [\#2425](https://github.com/cosmos/cosmos-sdk/issues/2425)
    * [gaiad] [\#1992](https://github.com/cosmos/cosmos-sdk/issues/1992) Add optional flag to `gaiad testnet` to make config directory of daemon (default `gaiad`) and cli (default `gaiacli`) configurable
    * [x/stake] Add stake `Queriers` for Gaia-lite endpoints. This increases the staking endpoints performance by reusing the staking `keeper` logic for queries. [#2249](https://github.com/cosmos/cosmos-sdk/pull/2149)
    * [store] [\#2017](https://github.com/cosmos/cosmos-sdk/issues/2017) Refactor
    gas iterator gas consumption to only consume gas for iterator creation and `Next`
    calls which includes dynamic consumption of value length.
    * [types/decimal] [\#2378](https://github.com/cosmos/cosmos-sdk/issues/2378) - Added truncate functionality to decimal
    * [client] [\#1184](https://github.com/cosmos/cosmos-sdk/issues/1184) Remove unused `client/tx/sign.go`.
    * [tools] [\#2464](https://github.com/cosmos/cosmos-sdk/issues/2464) Lock binary dependencies to a specific version
    * #2573 [x/distribution] add accum invariance

BUG FIXES

* Gaia CLI  (`gaiacli`)
    * [cli] [\#1997](https://github.com/cosmos/cosmos-sdk/issues/1997) Handle panics gracefully when `gaiacli stake {delegation,unbond}` fail to unmarshal delegation.
    * [cli] [\#2265](https://github.com/cosmos/cosmos-sdk/issues/2265) Fix JSON formatting of the `gaiacli send` command.
    * [cli] [\#2547](https://github.com/cosmos/cosmos-sdk/issues/2547) Mark --to and --amount as required flags for `gaiacli tx send`.

* Gaia
    * [x/stake] Return correct Tendermint validator update set on `EndBlocker` by not
  including non previously bonded validators that have zero power. [#2189](https://github.com/cosmos/cosmos-sdk/issues/2189)
    * [docs] Fixed light client section links

* SDK
    * [\#1988](https://github.com/cosmos/cosmos-sdk/issues/1988) Make us compile on OpenBSD (disable ledger)
    * [\#2105](https://github.com/cosmos/cosmos-sdk/issues/2105) Fix DB Iterator leak, which may leak a go routine.
    * [ledger] [\#2064](https://github.com/cosmos/cosmos-sdk/issues/2064) Fix inability to sign and send transactions via the LCD by
    loading a Ledger device at runtime.
    * [\#2158](https://github.com/cosmos/cosmos-sdk/issues/2158) Fix non-deterministic ordering of validator iteration when slashing in `gov EndBlocker`
    * [simulation] [\#1924](https://github.com/cosmos/cosmos-sdk/issues/1924) Make simulation stop on SIGTERM
    * [\#2388](https://github.com/cosmos/cosmos-sdk/issues/2388) Remove dependency on deprecated tendermint/tmlibs repository.
    * [\#2416](https://github.com/cosmos/cosmos-sdk/issues/2416) Refactored `InitializeTestLCD` to properly include proposing validator in genesis state.
    * #2573 [x/distribution] accum invariance bugfix
    * #2573 [x/slashing] unbonding-delegation slashing invariance bugfix

## 0.24.2

_August 22nd, 2018_.

BUG FIXES

* Tendermint
    * Fix unbounded consensus WAL growth

## 0.24.1

_August 21st, 2018_.

BUG FIXES

* Gaia
    * [x/slashing] Evidence tracking now uses validator address instead of validator pubkey

## 0.24.0

_August 13th, 2018_.

BREAKING CHANGES

* Gaia REST API (`gaiacli advanced rest-server`)
    * [x/stake] [\#1880](https://github.com/cosmos/cosmos-sdk/issues/1880) More REST-ful endpoints (large refactor)
    * [x/slashing] [\#1866](https://github.com/cosmos/cosmos-sdk/issues/1866) `/slashing/signing_info` takes cosmosvalpub instead of cosmosvaladdr
    * use time.Time instead of int64 for time. See Tendermint v0.23.0
    * Signatures are no longer Amino encoded with prefixes (just encoded as raw
    bytes) - see Tendermint v0.23.0

* Gaia CLI  (`gaiacli`)
    *  [x/stake] change `--keybase-sig` to `--identity`
    *  [x/stake] [\#1828](https://github.com/cosmos/cosmos-sdk/issues/1828) Force user to specify amount on create-validator command by removing default
    *  [x/gov] Change `--proposalID` to `--proposal-id`
    *  [x/stake, x/gov] [\#1606](https://github.com/cosmos/cosmos-sdk/issues/1606) Use `--from` instead of adhoc flags like `--address-validator`
        and `--proposer` to indicate the sender address.
    *  [\#1551](https://github.com/cosmos/cosmos-sdk/issues/1551) Remove `--name` completely
    *  Genesis/key creation (`gaiad init`) now supports user-provided key passwords

* Gaia
    * [x/stake] Inflation doesn't use rationals in calculation (performance boost)
    * [x/stake] Persist a map from `addr->pubkey` in the state since BeginBlock
    doesn't provide pubkeys.
    * [x/gov] [\#1781](https://github.com/cosmos/cosmos-sdk/issues/1781) Added tags sub-package, changed tags to use dash-case
    * [x/gov] [\#1688](https://github.com/cosmos/cosmos-sdk/issues/1688) Governance parameters are now stored in globalparams store
    * [x/gov] [\#1859](https://github.com/cosmos/cosmos-sdk/issues/1859) Slash validators who do not vote on a proposal
    * [x/gov] [\#1914](https://github.com/cosmos/cosmos-sdk/issues/1914) added TallyResult type that gets stored in Proposal after tallying is finished

* SDK
    * [baseapp] Msgs are no longer run on CheckTx, removed `ctx.IsCheckTx()`
    * [baseapp] NewBaseApp constructor takes sdk.TxDecoder as argument instead of wire.Codec
    * [types] sdk.NewCoin takes sdk.Int, sdk.NewInt64Coin takes int64
    * [x/auth] Default TxDecoder can be found in `x/auth` rather than baseapp
    * [client] [\#1551](https://github.com/cosmos/cosmos-sdk/issues/1551): Refactored `CoreContext` to `TxContext` and `QueryContext`
        * Removed all tx related fields and logic (building & signing) to separate
        structure `TxContext` in `x/auth/client/context`

* Tendermint
    * v0.22.5 -> See [Tendermint PR](https://github.com/tendermint/tendermint/pull/1966)
        * change all the cryptography imports.
    * v0.23.0 -> See
      [Changelog](https://github.com/tendermint/tendermint/blob/v0.23.0/CHANGELOG.md#0230)
      and [SDK PR](https://github.com/cosmos/cosmos-sdk/pull/1927)
        * BeginBlock no longer includes crypto.Pubkey
        * use time.Time instead of int64 for time.

FEATURES

* Gaia REST API (`gaiacli advanced rest-server`)
    * [x/gov] Can now query governance proposals by ProposalStatus

* Gaia CLI  (`gaiacli`)
    * [x/gov] added `query-proposals` command. Can filter by `depositer`, `voter`, and `status`
    * [x/stake] [\#2043](https://github.com/cosmos/cosmos-sdk/issues/2043) Added staking query cli cmds for unbonding-delegations and redelegations

* Gaia
    * [networks] Added ansible scripts to upgrade seed nodes on a network

* SDK
    * [x/mock/simulation] Randomized simulation framework
        * Modules specify invariants and operations, preferably in an x/[module]/simulation package
        * Modules can test random combinations of their own operations
        * Applications can integrate operations and invariants from modules together for an integrated simulation
        * Simulates Tendermint's algorithm for validator set updates
        * Simulates validator signing/downtime with a Markov chain, and occaisional double-signatures
        * Includes simulated operations & invariants for staking, slashing, governance, and bank modules
    * [store] [\#1481](https://github.com/cosmos/cosmos-sdk/issues/1481) Add transient store
    * [baseapp] Initialize validator set on ResponseInitChain
    * [baseapp] added BaseApp.Seal - ability to seal baseapp parameters once they've been set
    * [cosmos-sdk-cli] New `cosmos-sdk-cli` tool to quickly initialize a new
    SDK-based project
    * [scripts] added log output monitoring to DataDog using Ansible scripts

IMPROVEMENTS

* Gaia
    * [spec] [\#967](https://github.com/cosmos/cosmos-sdk/issues/967) Inflation and distribution specs drastically improved
    * [x/gov] [\#1773](https://github.com/cosmos/cosmos-sdk/issues/1773) Votes on a proposal can now be queried
    * [x/gov] Initial governance parameters can now be set in the genesis file
    * [x/stake] [\#1815](https://github.com/cosmos/cosmos-sdk/issues/1815) Sped up the processing of `EditValidator` txs.
    * [config] [\#1930](https://github.com/cosmos/cosmos-sdk/issues/1930) Transactions indexer indexes all tags by default.
    * [ci] [#2057](https://github.com/cosmos/cosmos-sdk/pull/2057) Run `make localnet-start` on every commit and ensure network reaches at least 10 blocks

* SDK
    * [baseapp] [\#1587](https://github.com/cosmos/cosmos-sdk/issues/1587) Allow any alphanumeric character in route
    * [baseapp] Allow any alphanumeric character in route
    * [tools] Remove `rm -rf vendor/` from `make get_vendor_deps`
    * [x/auth] Recover ErrorOutOfGas panic in order to set sdk.Result attributes correctly
    * [x/auth] [\#2376](https://github.com/cosmos/cosmos-sdk/issues/2376) No longer runs any signature in a multi-msg, if any account/sequence number is wrong.
    * [x/auth] [\#2376](https://github.com/cosmos/cosmos-sdk/issues/2376) No longer charge gas for subtracting fees
    * [x/bank] Unit tests are now table-driven
    * [tests] Add tests to example apps in docs
    * [tests] Fixes ansible scripts to work with AWS too
    * [tests] [\#1806](https://github.com/cosmos/cosmos-sdk/issues/1806) CLI tests are now behind the build flag 'cli_test', so go test works on a new repo

BUG FIXES

* Gaia CLI  (`gaiacli`)
    *  [\#1766](https://github.com/cosmos/cosmos-sdk/issues/1766) Fixes bad example for keybase identity
    *  [x/stake] [\#2021](https://github.com/cosmos/cosmos-sdk/issues/2021) Fixed repeated CLI commands in staking

* Gaia
    * [x/stake] [#2077](https://github.com/cosmos/cosmos-sdk/pull/2077) Fixed invalid cliff power comparison
    * [\#1804](https://github.com/cosmos/cosmos-sdk/issues/1804) Fixes gen-tx genesis generation logic temporarily until upstream updates
    * [\#1799](https://github.com/cosmos/cosmos-sdk/issues/1799) Fix `gaiad export`
    * [\#1839](https://github.com/cosmos/cosmos-sdk/issues/1839) Fixed bug where intra-tx counter wasn't set correctly for genesis validators
    * [x/stake] [\#1858](https://github.com/cosmos/cosmos-sdk/issues/1858) Fixed bug where the cliff validator was not updated correctly
    * [tests] [\#1675](https://github.com/cosmos/cosmos-sdk/issues/1675) Fix non-deterministic `test_cover`
    * [tests] [\#1551](https://github.com/cosmos/cosmos-sdk/issues/1551) Fixed invalid LCD test JSON payload in `doIBCTransfer`
    * [basecoin] Fixes coin transaction failure and account query [discussion](https://forum.cosmos.network/t/unmarshalbinarybare-expected-to-read-prefix-bytes-75fbfab8-since-it-is-registered-concrete-but-got-0a141dfa/664/6)
    * [x/gov] [\#1757](https://github.com/cosmos/cosmos-sdk/issues/1757) Fix VoteOption conversion to String
    * [x/stake] [#2083] Fix broken invariant of bonded validator power decrease

## 0.23.1

_July 27th, 2018_.

BUG FIXES

* [tendermint] Update to v0.22.8
    * [consensus, blockchain] Register the Evidence interface so it can be
      marshalled/unmarshalled by the blockchain and consensus reactors

## 0.23.0

_July 25th, 2018_.

BREAKING CHANGES

* [x/stake] Fixed the period check for the inflation calculation

IMPROVEMENTS

* [cli] Improve error messages for all txs when the account doesn't exist
* [tendermint] Update to v0.22.6
    * Updates the crypto imports/API (#1966)
* [x/stake] Add revoked to human-readable validator

BUG FIXES

* [tendermint] Update to v0.22.6
    * Fixes some security vulnerabilities reported in the [Bug Bounty](https://hackerone.com/tendermint)
*  [\#1797](https://github.com/cosmos/cosmos-sdk/issues/1797) Fix off-by-one error in slashing for downtime
*  [\#1787](https://github.com/cosmos/cosmos-sdk/issues/1787) Fixed bug where Tally fails due to revoked/unbonding validator
*  [\#1666](https://github.com/cosmos/cosmos-sdk/issues/1666) Add intra-tx counter to the genesis validators

## 0.22.0

_July 16th, 2018_.

BREAKING CHANGES

* [x/gov] Increase VotingPeriod, DepositPeriod, and MinDeposit

IMPROVEMENTS

* [gaiad] Default config updates:
    * `timeout_commit=5000` so blocks only made every 5s
    * `prof_listen_addr=localhost:6060` so profile server is on by default
    * `p2p.send_rate` and `p2p.recv_rate` increases 10x (~5MB/s)

BUG FIXES

* [server] Fix to actually overwrite default tendermint config

## 0.21.1

_July 14th, 2018_.

BUG FIXES

* [build] Added Ledger build support via `LEDGER_ENABLED=true|false`
    * True by default except when cross-compiling

## 0.21.0

_July 13th, 2018_.

BREAKING CHANGES

* [x/stake] Specify DelegatorAddress in MsgCreateValidator
* [x/stake] Remove the use of global shares in the pool
    * Remove the use of `PoolShares` type in `x/stake/validator` type - replace with `Status` `Tokens` fields
* [x/auth] NewAccountMapper takes a constructor instead of a prototype
* [keys] Keybase.Update function now takes in a function to get the newpass, rather than the password itself

FEATURES

* [baseapp] NewBaseApp now takes option functions as parameters

IMPROVEMENTS

* Updated docs folder to accommodate cosmos.network docs project
* [store] Added support for tracing multi-store operations via `--trace-store`
* [store] Pruning strategy configurable with pruning flag on gaiad start

BUG FIXES

* [\#1630](https://github.com/cosmos/cosmos-sdk/issues/1630) - redelegation nolonger removes tokens from the delegator liquid account
* [keys] [\#1629](https://github.com/cosmos/cosmos-sdk/issues/1629) - updating password no longer asks for a new password when the first entered password was incorrect
* [lcd] importing an account would create a random account
* [server] 'gaiad init' command family now writes provided name as the moniker in `config.toml`
* [build] Added Ledger build support via `LEDGER_ENABLED=true|false`
    * True by default except when cross-compiling

## 0.20.0

_July 10th, 2018_.

BREAKING CHANGES

* msg.GetSignBytes() returns sorted JSON (by key)
* msg.GetSignBytes() field changes
    * `msg_bytes` -> `msgs`
    * `fee_bytes` -> `fee`
* Update Tendermint to v0.22.2
    * Default ports changed from 466xx to 266xx
    * Amino JSON uses type names instead of prefix bytes
    * ED25519 addresses are the first 20-bytes of the SHA256 of the raw 32-byte
      pubkey (Instead of RIPEMD160)
    * go-crypto, abci, tmlibs have been merged into Tendermint
        * The keys sub-module is now in the SDK
    * Various other fixes
* [auth] Signers of a transaction now only sign over their own account and sequence number
* [auth] Removed MsgChangePubKey
* [auth] Removed SetPubKey from account mapper
* [auth] AltBytes renamed to Memo, now a string, max 100 characters, costs a bit of gas
* [types] `GetMsg()` -> `GetMsgs()` as txs wrap many messages
* [types] Removed GetMemo from Tx (it is still on StdTx)
* [types] renamed rational.Evaluate to rational.Round{Int64, Int}
* [types] Renamed `sdk.Address` to `sdk.AccAddress`/`sdk.ValAddress`
* [types] `sdk.AccAddress`/`sdk.ValAddress` natively marshals to Bech32 in String, Sprintf (when used with `%s`), and MarshalJSON
* [keys] Keybase and Ledger support from go-crypto merged into the SDK in the `crypto` folder
* [cli] Rearranged commands under subcommands
* [x/slashing] Update slashing for unbonding period
    * Slash according to power at time of infraction instead of power at
    time of discovery
    * Iterate through unbonding delegations & redelegations which contributed
    to an infraction, slash them proportional to their stake at the time
    * Add REST endpoint to unrevoke a validator previously revoked for downtime
    * Add REST endpoint to retrieve liveness signing information for a validator
* [x/stake] Remove Tick and add EndBlocker
* [x/stake] most index keys nolonger hold a value - inputs are rearranged to form the desired key
* [x/stake] store-value for delegation, validator, ubd, and red do not hold duplicate information contained store-key
* [x/stake] Introduce concept of unbonding for delegations and validators
    * `gaiacli stake unbond` replaced with `gaiacli stake begin-unbonding`
    * Introduced:
        * `gaiacli stake complete-unbonding`
        * `gaiacli stake begin-redelegation`
        * `gaiacli stake complete-redelegation`
* [lcd] Switch key creation output to return bech32
* [lcd] Removed shorthand CLI flags (`a`, `c`, `n`, `o`)
* [gaiad] genesis transactions now use bech32 addresses / pubkeys
* [gov] VoteStatus renamed to ProposalStatus
* [gov] VoteOption, ProposalType, and ProposalStatus all marshal to string form in JSON

DEPRECATED

* [cli] Deprecated `--name` flag in commands that send txs, in favor of `--from`

FEATURES

* [x/gov] Implemented MVP
    * Supported proposal types: just binary (pass/fail) TextProposals for now
    * Proposals need deposits to be votable; deposits are burned if proposal fails
    * Delegators delegate votes to validator by default but can override (for their stake)
* [gaiacli] Ledger support added
    * You can now use a Ledger with `gaiacli --ledger` for all key-related commands
    * Ledger keys can be named and tracked locally in the key DB
* [gaiacli] You can now attach a simple text-only memo to any transaction, with the `--memo` flag
* [gaiacli] added the following flags for commands that post transactions to the chain:
    * async -- send the tx without waiting for a tendermint response
    * json  -- return the output in json format for increased readability
    * print-response -- return the tx response. (includes fields like gas cost)
* [lcd] Queried TXs now include the tx hash to identify each tx
* [mockapp] CompleteSetup() no longer takes a testing parameter
* [x/bank] Add benchmarks for signing and delivering a block with a single bank transaction
    * Run with `cd x/bank && go test --bench=.`
* [tools] make get_tools installs tendermint's linter, and gometalinter
* [tools] Switch gometalinter to the stable version
* [tools] Add the following linters
    * misspell
    * gofmt
    * go vet -composites=false
    * unconvert
    * ineffassign
    * errcheck
    * unparam
    * gocyclo
* [tools] Added `make format` command to automate fixing misspell and gofmt errors.
* [server] Default config now creates a profiler at port 6060, and increase p2p send/recv rates
* [types] Switches internal representation of Int/Uint/Rat to use pointers
* [types] Added MinInt and MinUint functions
* [gaiad] `unsafe_reset_all` now resets addrbook.json
* [democoin] add x/oracle, x/assoc
* [tests] created a randomized testing framework.
    * Currently bank has limited functionality in the framework
    * Auth has its invariants checked within the framework
* [tests] Add WaitForNextNBlocksTM helper method
* [keys] New keys now have 24 word recovery keys, for heightened security

* [keys] Add a temporary method for exporting the private key

IMPROVEMENTS

* [x/bank] Now uses go-wire codec instead of 'encoding/json'
* [x/auth] Now uses go-wire codec instead of 'encoding/json'
* revised use of endblock and beginblock
* [stake] module reorganized to include `types` and `keeper` package
* [stake] keeper always loads the store (instead passing around which doesn't really boost efficiency)
* [stake] edit-validator changes now can use the keyword [do-not-modify] to not modify unspecified `--flag` (aka won't set them to `""` value)
* [stake] offload more generic functionality from the handler into the keeper
* [stake] clearer staking logic
* [types] added common tag constants
* [keys] improve error message when deleting non-existent key
* [gaiacli] improve error messages on `send` and `account` commands
* added contributing guidelines
* [docs] Added commands for governance CLI on testnet README

BUG FIXES

* [x/slashing] [\#1510](https://github.com/cosmos/cosmos-sdk/issues/1510) Unrevoked validators cannot un-revoke themselves
* [x/stake] [\#1513](https://github.com/cosmos/cosmos-sdk/issues/1513) Validators slashed to zero power are unbonded and removed from the store
* [x/stake] [\#1567](https://github.com/cosmos/cosmos-sdk/issues/1567) Validators decreased in power but not unbonded are now updated in Tendermint
* [x/stake] error strings lower case
* [x/stake] pool loose tokens now accounts for unbonding and unbonding tokens not associated with any validator
* [x/stake] fix revoke bytes ordering (was putting revoked candidates at the top of the list)
* [x/stake] bond count was counting revoked validators as bonded, fixed
* [gaia] Added self delegation for validators in the genesis creation
* [lcd] tests now don't depend on raw json text
* Retry on HTTP request failure in CLI tests, add option to retry tests in Makefile
* Fixed bug where chain ID wasn't passed properly in x/bank REST handler, removed Viper hack from ante handler
* Fixed bug where `democli account` didn't decode the account data correctly
* [\#872](https://github.com/cosmos/cosmos-sdk/issues/872)  - recovery phrases no longer all end in `abandon`
* [\#887](https://github.com/cosmos/cosmos-sdk/issues/887)  - limit the size of rationals that can be passed in from user input
* [\#1052](https://github.com/cosmos/cosmos-sdk/issues/1052) - Make all now works
* [\#1258](https://github.com/cosmos/cosmos-sdk/issues/1258) - printing big.rat's can no longer overflow int64
* [\#1259](https://github.com/cosmos/cosmos-sdk/issues/1259) - fix bug where certain tests that could have a nil pointer in defer
* [\#1343](https://github.com/cosmos/cosmos-sdk/issues/1343) - fixed unnecessary parallelism in CI
* [\#1353](https://github.com/cosmos/cosmos-sdk/issues/1353) - CLI: Show pool shares fractions in human-readable format
* [\#1367](https://github.com/cosmos/cosmos-sdk/issues/1367) - set ChainID in InitChain
* [\#1461](https://github.com/cosmos/cosmos-sdk/issues/1461) - CLI tests now no longer reset your local environment data
* [\#1505](https://github.com/cosmos/cosmos-sdk/issues/1505) - `gaiacli stake validator` no longer panics if validator doesn't exist
* [\#1565](https://github.com/cosmos/cosmos-sdk/issues/1565) - fix cliff validator persisting when validator set shrinks from max
* [\#1287](https://github.com/cosmos/cosmos-sdk/issues/1287) - prevent zero power validators at genesis
* [x/stake] fix bug when unbonding/redelegating using `--shares-percent`
* [\#1010](https://github.com/cosmos/cosmos-sdk/issues/1010) - two validators can't bond with the same pubkey anymore


## 0.19.0

_June 13, 2018_.

BREAKING CHANGES

* msg.GetSignBytes() now returns bech32-encoded addresses in all cases
* [lcd] REST end-points now include gas
* sdk.Coin now uses sdk.Int, a big.Int wrapper with 256bit range cap

FEATURES

* [x/auth] Added AccountNumbers to BaseAccount and StdTxs to allow for replay protection with account pruning
* [lcd] added an endpoint to query for the SDK version of the connected node

IMPROVEMENTS

* export command now writes current validator set for Tendermint
* [tests] Application module tests now use a mock application
* [gaiacli] Fix error message when account isn't found when running gaiacli account
* [lcd] refactored to eliminate use of global variables, and interdependent tests
* [tests] Added testnet command to gaiad
* [tests] Added localnet targets to Makefile
* [x/stake] More stake tests added to test ByPower index

FIXES

* Fixes consensus fault on testnet - see postmortem [here](https://github.com/cosmos/cosmos-sdk/issues/1197#issuecomment-396823021)
* [x/stake] bonded inflation removed, non-bonded inflation partially implemented
* [lcd] Switch to bech32 for addresses on all human readable inputs and outputs
* [lcd] fixed tx indexing/querying
* [cli] Added `--gas` flag to specify transaction gas limit
* [gaia] Registered slashing message handler
* [x/slashing] Set signInfo.StartHeight correctly for newly bonded validators

FEATURES

* [docs] Reorganize documentation
* [docs] Update staking spec, create WIP spec for slashing, and fees

## 0.18.0

_June 9, 2018_.

BREAKING CHANGES

* [stake] candidate -> validator throughout (details in refactor comment)
* [stake] delegate-bond -> delegation throughout
* [stake] `gaiacli query validator` takes and argument instead of using the `--address-candidate` flag
* [stake] introduce `gaiacli query delegations`
* [stake] staking refactor
    * ValidatorsBonded store now take sorted pubKey-address instead of validator owner-address,
    is sorted like Tendermint by pk's address
    * store names more understandable
    * removed temporary ToKick store, just needs a local map!
    * removed distinction between candidates and validators
        * everything is now a validator
        * only validators with a status == bonded are actively validating/receiving rewards
    * Introduction of Unbonding fields, lowlevel logic throughout (not fully implemented with queue)
    * Introduction of PoolShares type within validators,
    replaces three rational fields (BondedShares, UnbondingShares, UnbondedShares
* [x/auth] move stuff specific to auth anteHandler to the auth module rather than the types folder. This includes:
    * StdTx (and its related stuff i.e. StdSignDoc, etc)
    * StdFee
    * StdSignature
    * Account interface
    * Related to this organization, I also:
* [x/auth] got rid of AccountMapper interface (in favor of the struct already in auth module)
* [x/auth] removed the FeeHandler function from the AnteHandler, Replaced with FeeKeeper
* [x/auth] Removed GetSignatures() from Tx interface (as different Tx styles might use something different than StdSignature)
* [store] Removed SubspaceIterator and ReverseSubspaceIterator from KVStore interface and replaced them with helper functions in /types
* [cli] rearranged commands under subcommands
* [stake] remove Tick and add EndBlocker
* Switch to bech32cosmos on all human readable inputs and outputs


FEATURES

* [x/auth] Added ability to change pubkey to auth module
* [baseapp] baseapp now has settable functions for filtering peers by address/port & public key
* [sdk] Gas consumption is now measured as transactions are executed
    * Transactions which run out of gas stop execution and revert state changes
    * A "simulate" query has been added to determine how much gas a transaction will need
    * Modules can include their own gas costs for execution of particular message types
* [stake] Seperation of fee distribution to a new module
* [stake] Creation of a validator/delegation generics in `/types`
* [stake] Helper Description of the store in x/stake/store.md
* [stake] removed use of caches in the stake keeper
* [stake] Added REST API
* [Makefile] Added terraform/ansible playbooks to easily create remote testnets on Digital Ocean


BUG FIXES

* [stake] staking delegator shares exchange rate now relative to equivalent-bonded-tokens the validator has instead of bonded tokens
  ^ this is important for unbonded validators in the power store!
* [cli] fixed cli-bash tests
* [ci] added cli-bash tests
* [basecoin] updated basecoin for stake and slashing
* [docs] fixed references to old cli commands
* [docs] Downgraded Swagger to v2 for downstream compatibility
* auto-sequencing transactions correctly
* query sequence via account store
* fixed duplicate pub_key in stake.Validator
* Auto-sequencing now works correctly
* [gaiacli] Fix error message when account isn't found when running gaiacli account

## 0.17.5

_June 5, 2018_.

Update to Tendermint v0.19.9 (Fix evidence reactor, mempool deadlock, WAL panic,
memory leak)

## 0.17.4

_May 31, 2018_.

Update to Tendermint v0.19.7 (WAL fixes and more)

## 0.17.3

_May 29, 2018_.

Update to Tendermint v0.19.6 (fix fast-sync halt)

## 0.17.2

_May 20, 2018_.

Update to Tendermint v0.19.5 (reduce WAL use, bound the mempool and some rpcs, improve logging)

## 0.17.1 (May 17, 2018)

Update to Tendermint v0.19.4 (fixes a consensus bug and improves logging)

## 0.17.0 (May 15, 2018)

BREAKING CHANGES

* [stake] MarshalJSON -> MarshalBinaryLengthPrefixed
* Queries against the store must be prefixed with the path "/store"

FEATURES

* [gaiacli] Support queries for candidates, delegator-bonds
* [gaiad] Added `gaiad export` command to export current state to JSON
* [x/bank] Tx tags with sender/recipient for indexing & later retrieval
* [x/stake] Tx tags with delegator/candidate for delegation & unbonding, and candidate info for declare candidate / edit validator

IMPROVEMENTS

* [gaiad] Update for Tendermint v0.19.3 (improve `/dump_consensus_state` and add
  `/consensus_state`)
* [spec/ibc] Added spec!
* [spec/stake] Cleanup structure, include details about slashing and
  auto-unbonding
* [spec/governance] Fixup some names and pseudocode
* NOTE: specs are still a work-in-progress ...

BUG FIXES

* Auto-sequencing now works correctly


## 0.16.0 (May 14th, 2018)

BREAKING CHANGES

* Move module REST/CLI packages to x/[module]/client/rest and x/[module]/client/cli
* Gaia simple-staking bond and unbond functions replaced
* [stake] Delegator bonds now store the height at which they were updated
* All module keepers now require a codespace, see basecoin or democoin for usage
* Many changes to names throughout
    * Type as a prefix naming convention applied (ex. BondMsg -> MsgBond)
    * Removed redundancy in names (ex. stake.StakingKeeper -> stake.Keeper)
* Removed SealedAccountMapper
* gaiad init now requires use of `--name` flag
* Removed Get from Msg interface
* types/rational now extends big.Rat

FEATURES:

* Gaia stake commands include, CreateValidator, EditValidator, Delegate, Unbond
* MountStoreWithDB without providing a custom store works.
* Repo is now lint compliant / GoMetaLinter with tendermint-lint integrated into CI
* Better key output, pubkey go-amino hex bytes now output by default
* gaiad init overhaul
    * Create genesis transactions with `gaiad init gen-tx`
    * New genesis account keys are automatically added to the client keybase (introduce `--client-home` flag)
    * Initialize with genesis txs using `--gen-txs` flag
* Context now has access to the application-configured logger
* Add (non-proof) subspace query helper functions
* Add more staking query functions: candidates, delegator-bonds

BUG FIXES

* Gaia now uses stake, ported from github.com/cosmos/gaia


## 0.15.1 (April 29, 2018)

IMPROVEMENTS:

* Update Tendermint to v0.19.1 (includes many rpc fixes)


## 0.15.0 (April 29, 2018)

NOTE: v0.15.0 is a large breaking change that updates the encoding scheme to use
[Amino](github.com/tendermint/go-amino).

For details on how this changes encoding for public keys and addresses,
see the [docs](https://github.com/tendermint/tendermint/blob/v0.19.1/docs/specification/new-spec/encoding.md#public-key-cryptography).

BREAKING CHANGES

* Remove go-wire, use go-amino
* [store] Add `SubspaceIterator` and `ReverseSubspaceIterator` to `KVStore` interface
* [basecoin] NewBasecoinApp takes a `dbm.DB` and uses namespaced DBs for substores

FEATURES:

* Add CacheContext
* Add auto sequencing to client
* Add FeeHandler to ante handler

BUG FIXES

* MountStoreWithDB without providing a custom store works.

## 0.14.1 (April 9, 2018)

BUG FIXES

* [gaiacli] Fix all commands (just a duplicate of basecli for now)

## 0.14.0 (April 9, 2018)

BREAKING CHANGES:

* [client/builder] Renamed to `client/core` and refactored to use a CoreContext
  struct
* [server] Refactor to improve useability and de-duplicate code
* [types] `Result.ToQuery -> Error.QueryResult`
* [makefile] `make build` and `make install` only build/install `gaiacli` and
  `gaiad`. Use `make build_examples` and `make install_examples` for
  `basecoind/basecli` and `democoind/democli`
* [staking] Various fixes/improvements

FEATURES:

* [democoin] Added Proof-of-Work module

BUG FIXES

* [client] Reuse Tendermint RPC client to avoid excessive open files
* [client] Fix setting log level
* [basecoin] Sort coins in genesis

## 0.13.1 (April 3, 2018)

BUG FIXES

* [x/ibc] Fix CLI and relay for IBC txs
* [x/stake] Various fixes/improvements

## 0.13.0 (April 2, 2018)

BREAKING CHANGES

* [basecoin] Remove cool/sketchy modules -> moved to new `democoin`
* [basecoin] NewBasecoinApp takes a `map[string]dbm.DB` as temporary measure
  to allow mounting multiple stores with their own DB until they can share one
* [x/staking] Renamed to `simplestake`
* [builder] Functions don't take `passphrase` as argument
* [server] GenAppParams returns generated seed and address
* [basecoind] `init` command outputs JSON of everything necessary for testnet
* [basecoind] `basecoin.db -> data/basecoin.db`
* [basecli] `data/keys.db -> keys/keys.db`

FEATURES

* [types] `Coin` supports direct arithmetic operations
* [basecoind] Add `show_validator` and `show_node_id` commands
* [x/stake] Initial merge of full staking module!
* [democoin] New example application to demo custom modules

IMPROVEMENTS

* [makefile] `make install`
* [testing] Use `/tmp` for directories so they don't get left in the repo

BUG FIXES

* [basecoin] Allow app to be restarted
* [makefile] Fix build on Windows
* [basecli] Get confirmation before overriding key with same name

## 0.12.0 (March 27 2018)

BREAKING CHANGES

* Revert to old go-wire for now
* glide -> godep
* [types] ErrBadNonce -> ErrInvalidSequence
* [types] Replace tx.GetFeePayer with FeePayer(tx) - returns the first signer
* [types] NewStdTx takes the Fee
* [types] ParseAccount -> AccountDecoder; ErrTxParse -> ErrTxDecoder
* [x/auth] AnteHandler deducts fees
* [x/bank] Move some errors to `types`
* [x/bank] Remove sequence and signature from Input

FEATURES

* [examples/basecoin] New cool module to demonstrate use of state and custom transactions
* [basecoind] `show_node_id` command
* [lcd] Implement the Light Client Daemon and endpoints
* [types/stdlib] Queue functionality
* [store] Subspace iterator on IAVLTree
* [types] StdSignDoc is the document that gets signed (chainid, msg, sequence, fee)
* [types] CodeInvalidPubKey
* [types] StdFee, and StdTx takes the StdFee
* [specs] Progression of MVPs for IBC
* [x/ibc] Initial shell of IBC functionality (no proofs)
* [x/simplestake] Simple staking module with bonding/unbonding

IMPROVEMENTS

* Lots more tests!
* [client/builder] Helpers for forming and signing transactions
* [types] sdk.Address
* [specs] Staking

BUG FIXES

* [x/auth] Fix setting pubkey on new account
* [x/auth] Require signatures to include the sequences
* [baseapp] Dont panic on nil handler
* [basecoin] Check for empty bytes in account and tx

## 0.11.0 (March 1, 2017)

BREAKING CHANGES

* [examples] dummy -> kvstore
* [examples] Remove gaia
* [examples/basecoin] MakeTxCodec -> MakeCodec
* [types] CommitMultiStore interface has new `GetCommitKVStore(key StoreKey) CommitKVStore` method

FEATURES

* [examples/basecoin] CLI for `basecli` and `basecoind` (!)
* [baseapp] router.AddRoute returns Router

IMPROVEMENTS

* [baseapp] Run msg handlers on CheckTx
* [docs] Add spec for REST API
* [all] More tests!

BUG FIXES

* [baseapp] Fix panic on app restart
* [baseapp] InitChain does not call Commit
* [basecoin] Remove IBCStore because mounting multiple stores is currently broken

## 0.10.0 (February 20, 2017)

BREAKING CHANGES

* [baseapp] NewBaseApp(logger, db)
* [baseapp] NewContext(isCheckTx, header)
* [x/bank] CoinMapper -> CoinKeeper

FEATURES

* [examples/gaia] Mock CLI !
* [baseapp] InitChainer, BeginBlocker, EndBlocker
* [baseapp] MountStoresIAVL

IMPROVEMENTS

* [docs] Various improvements.
* [basecoin] Much simpler :)

BUG FIXES

* [baseapp] initialize and reset msCheck and msDeliver properly

## 0.9.0 (February 13, 2017)

BREAKING CHANGES

* Massive refactor. Basecoin works. Still needs <3

## 0.8.1

* Updates for dependencies

## 0.8.0 (December 18, 2017)

* Updates for dependencies

## 0.7.1 (October 11, 2017)

IMPROVEMENTS:

* server/commands: GetInitCmd takes list of options

## 0.7.0 (October 11, 2017)

BREAKING CHANGES:

* Everything has changed, and it's all about to change again, so don't bother using it yet!

## 0.6.2 (July 27, 2017)

IMPROVEMENTS:

* auto-test all tutorials to detect breaking changes
* move deployment scripts from `/scripts` to `/publish` for clarity

BUG FIXES:

* `basecoin init` ensures the address in genesis.json is valid
* fix bug that certain addresses couldn't receive ibc packets

## 0.6.1 (June 28, 2017)

Make lots of small cli fixes that arose when people were using the tools for
the testnet.

IMPROVEMENTS:

* basecoin
    * `basecoin start` supports all flags that `tendermint node` does, such as
    `--rpc.laddr`, `--p2p.seeds`, and `--p2p.skip_upnp`
    * fully supports `--log_level` and `--trace` for logger configuration
    * merkleeyes no longers spams the logs... unless you want it
        * Example: `basecoin start --log_level="merkleeyes:info,state:info,*:error"`
        * Example: `basecoin start --log_level="merkleeyes:debug,state:info,*:error"`
* basecli
    * `basecli init` is more intelligent and only complains if there really was
    a connected chain, not just random files
    * support `localhost:46657` or `http://localhost:46657` format for nodes,
    not just `tcp://localhost:46657`
    * Add `--genesis` to init to specify chain-id and validator hash
        * Example: `basecli init --node=localhost:46657 --genesis=$HOME/.basecoin/genesis.json`
    * `basecli rpc` has a number of methods to easily accept tendermint rpc, and verifies what it can

BUG FIXES:

* basecli
    * `basecli query account` accepts hex account address with or without `0x`
    prefix
    * gives error message when running commands on an unitialized chain, rather
    than some unintelligable panic

## 0.6.0 (June 22, 2017)

Make the basecli command the only way to use client-side, to enforce best
security practices. Lots of enhancements to get it up to production quality.

BREAKING CHANGES:

* ./cmd/commands -> ./cmd/basecoin/commands
* basecli
    * `basecli proof state get` -> `basecli query key`
    * `basecli proof tx get` -> `basecli query tx`
    * `basecli proof state get --app=account` -> `basecli query account`
    * use `--chain-id` not `--chainid` for consistency
    * update to use `--trace` not `--debug` for stack traces on errors
    * complete overhaul on how tx and query subcommands are added. (see counter or trackomatron for examples)
    * no longer supports counter app (see new countercli)
* basecoin
    * `basecoin init` takes an argument, an address to allocate funds to in the genesis
    * removed key2.json
    * removed all client side functionality from it (use basecli now for proofs)
        * no tx subcommand
        * no query subcommand
        * no account (query) subcommand
        * a few other random ones...
    * enhanced relay subcommand
        * relay start did what relay used to do
        * relay init registers both chains on one another (to set it up so relay start just works)
* docs
    * removed `example-plugin`, put `counter` inside `docs/guide`
* app
    * Implements ABCI handshake by proxying merkleeyes.Info()

IMPROVEMENTS:

* `basecoin init` support `--chain-id`
* intergrates tendermint 0.10.0 (not the rc-2, but the real thing)
* commands return error code (1) on failure for easier script testing
* add `reset_all` to basecli, and never delete keys on `init`
* new shutil based unit tests, with better coverage of the cli actions
* just `make fresh` when things are getting stale ;)

BUG FIXES:

* app: no longer panics on missing app_options in genesis (thanks, anton)
* docs: updated all docs... again
* ibc: fix panic on getting BlockID from commit without 100% precommits (still a TODO)

## 0.5.2 (June 2, 2017)

BUG FIXES:

* fix parsing of the log level from Tendermint config (#97)

## 0.5.1 (May 30, 2017)

BUG FIXES:

* fix ibc demo app to use proper tendermint flags, 0.10.0-rc2 compatibility
* Make sure all cli uses new json.Marshal not wire.JSONBytes

## 0.5.0 (May 27, 2017)

BREAKING CHANGES:

* only those related to the tendermint 0.9 -> 0.10 upgrade

IMPROVEMENTS:

* basecoin cli
    * integrates tendermint 0.10.0 and unifies cli (init, unsafe_reset_all, ...)
    * integrate viper, all command line flags can also be defined in environmental variables or config.toml
* genesis file
    * you can define accounts with either address or pub_key
    * sorts coins for you, so no silent errors if not in alphabetical order
* [light-client](https://github.com/tendermint/light-client) integration
    * no longer must you trust the node you connect to, prove everything!
    * new [basecli command](./cmd/basecli/README.md)
    * integrated [key management](https://github.com/tendermint/go-crypto/blob/master/cmd/README.md), stored encrypted locally
    * tracks validator set changes and proves everything from one initial validator seed
    * `basecli proof state` gets complete proofs for any abci state
    * `basecli proof tx` gets complete proof where a tx was stored in the chain
    * `basecli proxy` exposes tendermint rpc, but only passes through results after doing complete verification

BUG FIXES:

* no more silently ignored error with invalid coin names (eg. "17.22foo coin" used to parse as "17 foo", not warning/error)

## 0.4.1 (April 26, 2017)

BUG FIXES:

* Fix bug in `basecoin unsafe_reset_X` where the `priv_validator.json` was not being reset

## 0.4.0 (April 21, 2017)

BREAKING CHANGES:

* CLI now uses Cobra, which forced changes to some of the flag names and orderings

IMPROVEMENTS:

* `basecoin init` doesn't generate error if already initialized
* Much more testing

## 0.3.1 (March 23, 2017)

IMPROVEMENTS:

* CLI returns exit code 1 and logs error before exiting

## 0.3.0 (March 23, 2017)

BREAKING CHANGES:

* Remove `--data` flag and use `BCHOME` to set the home directory (defaults to `~/.basecoin`)
* Remove `--in-proc` flag and start Tendermint in-process by default (expect Tendermint files in $BCHOME/tendermint).
  To start just the ABCI app/server, use `basecoin start --without-tendermint`.
* Consolidate genesis files so the Basecoin genesis is an object under `app_options` in Tendermint genesis. For instance:

```json
{
  "app_hash": "",
  "chain_id": "foo_bar_chain",
  "genesis_time": "0001-01-01T00:00:00.000Z",
  "validators": [
    {
      "amount": 10,
      "name": "",
      "pub_key": [
	1,
	"7B90EA87E7DC0C7145C8C48C08992BE271C7234134343E8A8E8008E617DE7B30"
      ]
    }
  ],
  "app_options": {
    "accounts": [{
      "pub_key": {
        "type": "ed25519",
        "data": "6880db93598e283a67c4d88fc67a8858aa2de70f713fe94a5109e29c137100c2"
      },
      "coins": [
        {
          "denom": "blank",
          "amount": 12345
        },
        {
          "denom": "ETH",
          "amount": 654321
        }
      ]
    }],
    "plugin_options": ["plugin1/key1", "value1", "plugin1/key2", "value2"]
  }
}
```

Note the array of key-value pairs is now under `app_options.plugin_options` while the `app_options` themselves are well formed.
We also changed `chainID` to `chain_id` and consolidated to have just one of them.

FEATURES:

* Introduce `basecoin init` and `basecoin unsafe_reset_all`

## 0.2.0 (March 6, 2017)

BREAKING CHANGES:

* Update to ABCI v0.4.0 and Tendermint v0.9.0
* Coins are specified on the CLI as `Xcoin`, eg. `5gold`
* `Cost` is now `Fee`

FEATURES:

* CLI for sending transactions and querying the state,
  designed to be easily extensible as plugins are implemented
* Run Basecoin in-process with Tendermint
* Add `/account` path in Query
* IBC plugin for InterBlockchain Communication
* Demo script of IBC between two chains

IMPROVEMENTS:

* Use new Tendermint `/commit` endpoint for crafting IBC transactions
* More unit tests
* Use go-crypto S structs and go-data for more standard JSON
* Demo uses fewer sleeps

BUG FIXES:

* Various little fixes in coin arithmetic
* More commit validation in IBC
* Return results from transactions

## PreHistory

### January 14-18, 2017

* Update to Tendermint v0.8.0
* Cleanup a bit and release blog post

### September 22, 2016

* Basecoin compiles again

<!-- Release links -->

[Unreleased]: https://github.com/cosmos/cosmos-sdk/compare/v0.38.2...HEAD
[v0.38.2]: https://github.com/cosmos/cosmos-sdk/releases/tag/v0.38.2
[v0.38.1]: https://github.com/cosmos/cosmos-sdk/releases/tag/v0.38.1
[v0.38.0]: https://github.com/cosmos/cosmos-sdk/releases/tag/v0.38.0
[v0.37.9]: https://github.com/cosmos/cosmos-sdk/releases/tag/v0.37.9
[v0.37.8]: https://github.com/cosmos/cosmos-sdk/releases/tag/v0.37.8
[v0.37.7]: https://github.com/cosmos/cosmos-sdk/releases/tag/v0.37.7
[v0.37.6]: https://github.com/cosmos/cosmos-sdk/releases/tag/v0.37.6
[v0.37.5]: https://github.com/cosmos/cosmos-sdk/releases/tag/v0.37.5
[v0.37.4]: https://github.com/cosmos/cosmos-sdk/releases/tag/v0.37.4
[v0.37.3]: https://github.com/cosmos/cosmos-sdk/releases/tag/v0.37.3
[v0.37.1]: https://github.com/cosmos/cosmos-sdk/releases/tag/v0.37.1
[v0.37.0]: https://github.com/cosmos/cosmos-sdk/releases/tag/v0.37.0
[v0.36.0]: https://github.com/cosmos/cosmos-sdk/releases/tag/v0.36.0<|MERGE_RESOLUTION|>--- conflicted
+++ resolved
@@ -86,11 +86,8 @@
 * (types) [\#10948](https://github.com/cosmos/cosmos-sdk/issues/10948) Add `app-db-backend` to the `app.toml` config to replace the compile-time `types.DBbackend` variable.
 * (authz)[\#11060](https://github.com/cosmos/cosmos-sdk/pull/11060) Support grant with no expire time.
 * (rosetta) [\#11590](https://github.com/cosmos/cosmos-sdk/pull/11590) Add fee suggestion for rosetta and enable offline mode. Also force set events about Fees to Success to pass reconciliation test.
-<<<<<<< HEAD
+* (types) [\#11959](https://github.com/cosmos/cosmos-sdk/pull/11959) Added `sdk.Coins.Find` helper method to find a coin by denom.
 * (x/bank) [\#11859](https://github.com/cosmos/cosmos-sdk/pull/11859) Create the `SetSendEnabled` endpoint for managing the bank's SendEnabled settings.
-=======
-* (types) [\#11959](https://github.com/cosmos/cosmos-sdk/pull/11959) Added `sdk.Coins.Find` helper method to find a coin by denom.
->>>>>>> 0abfc97b
 
 ### API Breaking Changes
 
