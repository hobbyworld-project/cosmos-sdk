--- conflicted
+++ resolved
@@ -96,13 +96,11 @@
     config:
       "@type": cosmos.staking.module.v1.Module
 
-<<<<<<< HEAD
   - name: group
     config:
       "@type": cosmos.group.v1.module.v1.Module
       max_metadata_len: 255
-=======
+      
   - name: nft
     config:
-      "@type": cosmos.nft.module.v1.Module
->>>>>>> 2094c13e
+      "@type": cosmos.nft.module.v1.Module