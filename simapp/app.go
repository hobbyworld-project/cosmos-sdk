--- conflicted
+++ resolved
@@ -65,10 +65,6 @@
 		ibc.AppModuleBasic{},
 		upgrade.AppModuleBasic{},
 		evidence.AppModuleBasic{},
-<<<<<<< HEAD
-		ibc.AppModuleBasic{},
-=======
->>>>>>> cf135c2c
 		transfer.AppModuleBasic{},
 	)
 
@@ -132,10 +128,6 @@
 	ParamsKeeper   params.Keeper
 	IBCKeeper      ibc.Keeper
 	EvidenceKeeper evidence.Keeper
-<<<<<<< HEAD
-	IBCKeeper      ibc.Keeper
-=======
->>>>>>> cf135c2c
 	TransferKeeper transfer.Keeper
 
 	// the module manager
@@ -158,15 +150,9 @@
 	bApp.SetAppVersion(version.Version)
 
 	keys := sdk.NewKVStoreKeys(
-<<<<<<< HEAD
-		bam.MainStoreKey, auth.StoreKey, staking.StoreKey,
-		supply.StoreKey, mint.StoreKey, distr.StoreKey, slashing.StoreKey,
-		gov.StoreKey, params.StoreKey, ibc.StoreKey, upgrade.StoreKey, evidence.StoreKey,
-=======
 		bam.MainStoreKey, auth.StoreKey, staking.StoreKey, supply.StoreKey,
 		mint.StoreKey, distr.StoreKey, slashing.StoreKey, gov.StoreKey,
 		params.StoreKey, ibc.StoreKey, upgrade.StoreKey, evidence.StoreKey,
->>>>>>> cf135c2c
 		transfer.StoreKey,
 	)
 	tkeys := sdk.NewTransientStoreKeys(params.TStoreKey)
