package simapp

import (
	"encoding/json"
	"fmt"
	"io"
	"math/rand"
	"os"
	"time"

	"github.com/gogo/protobuf/proto"
	tmjson "github.com/tendermint/tendermint/libs/json"
	tmtypes "github.com/tendermint/tendermint/types"

	sdkmath "cosmossdk.io/math"
	"github.com/cosmos/cosmos-sdk/codec"
	"github.com/cosmos/cosmos-sdk/crypto/keys/secp256k1"
	simappparams "github.com/cosmos/cosmos-sdk/simapp/params"
	sdk "github.com/cosmos/cosmos-sdk/types"
	"github.com/cosmos/cosmos-sdk/types/module"
	simtypes "github.com/cosmos/cosmos-sdk/types/simulation"
	authtypes "github.com/cosmos/cosmos-sdk/x/auth/types"
	banktypes "github.com/cosmos/cosmos-sdk/x/bank/types"
	stakingtypes "github.com/cosmos/cosmos-sdk/x/staking/types"
)

// AppStateFn returns the initial application state using a genesis or the simulation parameters.
// It panics if the user provides files for both of them.
// If a file is not given for the genesis or the sim params, it creates a randomized one.
func AppStateFn(cdc codec.JSONCodec, simManager *module.SimulationManager) simtypes.AppStateFn {
	return AppStateFnWithExtendedCb(cdc, simManager, nil)
}

// AppStateFnWithExtendedCb returns the initial application state using a genesis or the simulation parameters.
// It calls AppStateFnWithExtendedCbs with nil moduleStateCb.
func AppStateFnWithExtendedCb(
	cdc codec.JSONCodec,
	simManager *module.SimulationManager,
	genesisState map[string]json.RawMessage,
	rawStateCb func(rawState map[string]json.RawMessage),
) simtypes.AppStateFn {
	return AppStateFnWithExtendedCbs(cdc, simManager, genesisState, nil, rawStateCb)
}

// AppStateFnWithExtendedCbs returns the initial application state using a genesis or the simulation parameters.
// It panics if the user provides files for both of them.
// If a file is not given for the genesis or the sim params, it creates a randomized one.
<<<<<<< HEAD
// cb is the callback function to extend rawState.
func AppStateFnWithExtendedCb(cdc codec.JSONCodec, simManager *module.SimulationManager, cb func(rawState map[string]json.RawMessage)) simtypes.AppStateFn {
=======
// genesisState is the default genesis state of the whole app.
// moduleStateCb is the callback function to access moduleState.
// rawStateCb is the callback function to extend rawState.
func AppStateFnWithExtendedCbs(
	cdc codec.JSONCodec,
	simManager *module.SimulationManager,
	genesisState map[string]json.RawMessage,
	moduleStateCb func(moduleName string, genesisState interface{}),
	rawStateCb func(rawState map[string]json.RawMessage),
) simtypes.AppStateFn {
>>>>>>> fd90480b
	return func(r *rand.Rand, accs []simtypes.Account, config simtypes.Config,
	) (appState json.RawMessage, simAccs []simtypes.Account, chainID string, genesisTimestamp time.Time) {
		if FlagGenesisTimeValue == 0 {
			genesisTimestamp = simtypes.RandTimestamp(r)
		} else {
			genesisTimestamp = time.Unix(FlagGenesisTimeValue, 0)
		}

		chainID = config.ChainID
		switch {
		case config.ParamsFile != "" && config.GenesisFile != "":
			panic("cannot provide both a genesis file and a params file")

		case config.GenesisFile != "":
			// override the default chain-id from simapp to set it later to the config
			genesisDoc, accounts := AppStateFromGenesisFileFn(r, cdc, config.GenesisFile)

			if FlagGenesisTimeValue == 0 {
				// use genesis timestamp if no custom timestamp is provided (i.e no random timestamp)
				genesisTimestamp = genesisDoc.GenesisTime
			}

			appState = genesisDoc.AppState
			chainID = genesisDoc.ChainID
			simAccs = accounts

		case config.ParamsFile != "":
			appParams := make(simtypes.AppParams)
			bz, err := os.ReadFile(config.ParamsFile)
			if err != nil {
				panic(err)
			}

			err = json.Unmarshal(bz, &appParams)
			if err != nil {
				panic(err)
			}
			appState, simAccs = AppStateRandomizedFn(simManager, r, cdc, accs, genesisTimestamp, appParams)

		default:
			appParams := make(simtypes.AppParams)
			appState, simAccs = AppStateRandomizedFn(simManager, r, cdc, accs, genesisTimestamp, appParams)
		}

		rawState := make(map[string]json.RawMessage)
		err := json.Unmarshal(appState, &rawState)
		if err != nil {
			panic(err)
		}

		stakingStateBz, ok := rawState[stakingtypes.ModuleName]
		if !ok {
			panic("staking genesis state is missing")
		}

		stakingState := new(stakingtypes.GenesisState)
		err = cdc.UnmarshalJSON(stakingStateBz, stakingState)
		if err != nil {
			panic(err)
		}
		// compute not bonded balance
		notBondedTokens := sdk.ZeroInt()
		for _, val := range stakingState.Validators {
			if val.Status != stakingtypes.Unbonded {
				continue
			}
			notBondedTokens = notBondedTokens.Add(val.GetTokens())
		}
		notBondedCoins := sdk.NewCoin(stakingState.Params.BondDenom, notBondedTokens)
		// edit bank state to make it have the not bonded pool tokens
		bankStateBz, ok := rawState[banktypes.ModuleName]
		// TODO(fdymylja/jonathan): should we panic in this case
		if !ok {
			panic("bank genesis state is missing")
		}
		bankState := new(banktypes.GenesisState)
		err = cdc.UnmarshalJSON(bankStateBz, bankState)
		if err != nil {
			panic(err)
		}

		stakingAddr := authtypes.NewModuleAddress(stakingtypes.NotBondedPoolName).String()
		var found bool
		for _, balance := range bankState.Balances {
			if balance.Address == stakingAddr {
				found = true
				break
			}
		}
		if !found {
			bankState.Balances = append(bankState.Balances, banktypes.Balance{
				Address: stakingAddr,
				Coins:   sdk.NewCoins(notBondedCoins),
			})
		}

		// change appState back
		for name, state := range map[string]proto.Message{
			stakingtypes.ModuleName: stakingState,
			banktypes.ModuleName:    bankState,
		} {
			if moduleStateCb != nil {
				moduleStateCb(name, state)
			}
			rawState[name] = cdc.MustMarshalJSON(state)
		}

<<<<<<< HEAD
=======
		// extend state from callback function
		if rawStateCb != nil {
			rawStateCb(rawState)
		}

>>>>>>> fd90480b
		// replace appstate
		appState, err = json.Marshal(rawState)
		if err != nil {
			panic(err)
		}
		return appState, simAccs, chainID, genesisTimestamp
	}
}

// AppStateRandomizedFn creates calls each module's GenesisState generator function
// and creates the simulation params
func AppStateRandomizedFn(
	simManager *module.SimulationManager, r *rand.Rand, cdc codec.JSONCodec,
	accs []simtypes.Account, genesisTimestamp time.Time, appParams simtypes.AppParams,
) (json.RawMessage, []simtypes.Account) {
	numAccs := int64(len(accs))
	genesisState := NewDefaultGenesisState(cdc)

	// generate a random amount of initial stake coins and a random initial
	// number of bonded accounts
	var (
		numInitiallyBonded int64
		initialStake       sdkmath.Int
	)
	appParams.GetOrGenerate(
		cdc, simappparams.StakePerAccount, &initialStake, r,
		func(r *rand.Rand) { initialStake = sdkmath.NewInt(r.Int63n(1e12)) },
	)
	appParams.GetOrGenerate(
		cdc, simappparams.InitiallyBondedValidators, &numInitiallyBonded, r,
		func(r *rand.Rand) { numInitiallyBonded = int64(r.Intn(300)) },
	)

	if numInitiallyBonded > numAccs {
		numInitiallyBonded = numAccs
	}

	fmt.Printf(
		`Selected randomly generated parameters for simulated genesis:
{
  stake_per_account: "%d",
  initially_bonded_validators: "%d"
}
`, initialStake, numInitiallyBonded,
	)

	simState := &module.SimulationState{
		AppParams:    appParams,
		Cdc:          cdc,
		Rand:         r,
		GenState:     genesisState,
		Accounts:     accs,
		InitialStake: initialStake,
		NumBonded:    numInitiallyBonded,
		GenTimestamp: genesisTimestamp,
	}

	simManager.GenerateGenesisStates(simState)

	appState, err := json.Marshal(genesisState)
	if err != nil {
		panic(err)
	}

	return appState, accs
}

// AppStateFromGenesisFileFn util function to generate the genesis AppState
// from a genesis.json file.
func AppStateFromGenesisFileFn(r io.Reader, cdc codec.JSONCodec, genesisFile string) (tmtypes.GenesisDoc, []simtypes.Account) {
	bytes, err := os.ReadFile(genesisFile)
	if err != nil {
		panic(err)
	}

	var genesis tmtypes.GenesisDoc
	// NOTE: Tendermint uses a custom JSON decoder for GenesisDoc
	err = tmjson.Unmarshal(bytes, &genesis)
	if err != nil {
		panic(err)
	}

	var appState GenesisState
	err = json.Unmarshal(genesis.AppState, &appState)
	if err != nil {
		panic(err)
	}

	var authGenesis authtypes.GenesisState
	if appState[authtypes.ModuleName] != nil {
		cdc.MustUnmarshalJSON(appState[authtypes.ModuleName], &authGenesis)
	}

	newAccs := make([]simtypes.Account, len(authGenesis.Accounts))
	for i, acc := range authGenesis.Accounts {
		// Pick a random private key, since we don't know the actual key
		// This should be fine as it's only used for mock Tendermint validators
		// and these keys are never actually used to sign by mock Tendermint.
		privkeySeed := make([]byte, 15)
		if _, err := r.Read(privkeySeed); err != nil {
			panic(err)
		}

		privKey := secp256k1.GenPrivKeyFromSecret(privkeySeed)

		a, ok := acc.GetCachedValue().(authtypes.AccountI)
		if !ok {
			panic("expected account")
		}

		// create simulator accounts
		simAcc := simtypes.Account{PrivKey: privKey, PubKey: privKey.PubKey(), Address: a.GetAddress()}
		newAccs[i] = simAcc
	}

	return genesis, newAccs
}<|MERGE_RESOLUTION|>--- conflicted
+++ resolved
@@ -45,10 +45,6 @@
 // AppStateFnWithExtendedCbs returns the initial application state using a genesis or the simulation parameters.
 // It panics if the user provides files for both of them.
 // If a file is not given for the genesis or the sim params, it creates a randomized one.
-<<<<<<< HEAD
-// cb is the callback function to extend rawState.
-func AppStateFnWithExtendedCb(cdc codec.JSONCodec, simManager *module.SimulationManager, cb func(rawState map[string]json.RawMessage)) simtypes.AppStateFn {
-=======
 // genesisState is the default genesis state of the whole app.
 // moduleStateCb is the callback function to access moduleState.
 // rawStateCb is the callback function to extend rawState.
@@ -59,7 +55,6 @@
 	moduleStateCb func(moduleName string, genesisState interface{}),
 	rawStateCb func(rawState map[string]json.RawMessage),
 ) simtypes.AppStateFn {
->>>>>>> fd90480b
 	return func(r *rand.Rand, accs []simtypes.Account, config simtypes.Config,
 	) (appState json.RawMessage, simAccs []simtypes.Account, chainID string, genesisTimestamp time.Time) {
 		if FlagGenesisTimeValue == 0 {
@@ -167,14 +162,11 @@
 			rawState[name] = cdc.MustMarshalJSON(state)
 		}
 
-<<<<<<< HEAD
-=======
 		// extend state from callback function
 		if rawStateCb != nil {
 			rawStateCb(rawState)
 		}
 
->>>>>>> fd90480b
 		// replace appstate
 		appState, err = json.Marshal(rawState)
 		if err != nil {
