package ormtable

import (
	"bytes"
	"encoding/binary"
	"encoding/json"
	"io"
	"math"

	"github.com/cosmos/cosmos-sdk/orm/model/kvstore"

	"google.golang.org/protobuf/encoding/protojson"
	"google.golang.org/protobuf/proto"
	"google.golang.org/protobuf/reflect/protoreflect"

	"github.com/cosmos/cosmos-sdk/orm/encoding/ormkv"
	"github.com/cosmos/cosmos-sdk/orm/types/ormerrors"
)

// tableImpl implements Table.
type tableImpl struct {
	*PrimaryKeyIndex
	indexers              []indexer
	indexes               []Index
	indexesByFields       map[FieldNames]concreteIndex
	uniqueIndexesByFields map[FieldNames]UniqueIndex
	entryCodecsById       map[uint32]ormkv.EntryCodec
	tablePrefix           []byte
	tableId               uint32
	typeResolver          TypeResolver
	customJSONValidator   func(message proto.Message) error
}

<<<<<<< HEAD
func (t tableImpl) AutoMigrate(store kvstore.IndexCommitmentStore) error {
	//TODO implement me
	panic("implement me")
}

func (t tableImpl) Save(store kvstore.IndexCommitmentStore, message proto.Message, mode SaveMode) error {
	writer := store.NewWriter()
=======
func (t tableImpl) Save(store kvstore.Backend, message proto.Message, mode SaveMode) error {
	writer := newBatchIndexCommitmentWriter(store)
>>>>>>> 005669d9
	defer writer.Close()
	return t.doSave(writer, message, mode)
}

func (t tableImpl) doSave(writer *batchIndexCommitmentWriter, message proto.Message, mode SaveMode) error {
	mref := message.ProtoReflect()
	pkValues, pk, err := t.EncodeKeyFromMessage(mref)
	if err != nil {
		return err
	}

	existing := mref.New().Interface()
	haveExisting, err := t.GetByKeyBytes(writer, pk, pkValues, existing)
	if err != nil {
		return err
	}

	if haveExisting {
		if mode == SAVE_MODE_INSERT {
			return ormerrors.PrimaryKeyConstraintViolation.Wrapf("%q:%+v", mref.Descriptor().FullName(), pkValues)
		}

		if hooks := writer.ORMHooks(); hooks != nil {
			err = hooks.OnUpdate(existing, message)
			if err != nil {
				return err
			}
		}
	} else {
		if mode == SAVE_MODE_UPDATE {
			return ormerrors.NotFoundOnUpdate.Wrapf("%q", mref.Descriptor().FullName())
		}

		if hooks := writer.ORMHooks(); hooks != nil {
			err = hooks.OnInsert(message)
			if err != nil {
				return err
			}
		}
	}

	// temporarily clear primary key
	t.ClearValues(mref)

	// store object
	bz, err := proto.MarshalOptions{Deterministic: true}.Marshal(message)
	err = writer.CommitmentStore().Set(pk, bz)
	if err != nil {
		return err
	}

	// set primary key again
	t.SetKeyValues(mref, pkValues)

	// set indexes
	indexStoreWriter := writer.IndexStore()
	if !haveExisting {
		for _, idx := range t.indexers {
			err = idx.onInsert(indexStoreWriter, mref)
			if err != nil {
				return err
			}

		}
	} else {
		existingMref := existing.ProtoReflect()
		for _, idx := range t.indexers {
			err = idx.onUpdate(indexStoreWriter, mref, existingMref)
			if err != nil {
				return err
			}
		}
	}

	return writer.Write()
}

func (t tableImpl) Delete(store kvstore.Backend, primaryKey []protoreflect.Value) error {
	pk, err := t.EncodeKey(primaryKey)
	if err != nil {
		return err
	}

	msg := t.MessageType().New().Interface()
	found, err := t.GetByKeyBytes(store, pk, primaryKey, msg)
	if err != nil {
		return err
	}

	if !found {
		return nil
	}

	if hooks := store.ORMHooks(); hooks != nil {
		err = hooks.OnDelete(msg)
		if err != nil {
			return err
		}
	}

	// delete object
	writer := newBatchIndexCommitmentWriter(store)
	defer writer.Close()
	err = writer.CommitmentStore().Delete(pk)
	if err != nil {
		return err
	}

	// clear indexes
	mref := msg.ProtoReflect()
	indexStoreWriter := writer.IndexStore()
	for _, idx := range t.indexers {
		err := idx.onDelete(indexStoreWriter, mref)
		if err != nil {
			return err
		}
	}

	return writer.Write()
}

<<<<<<< HEAD
func (t tableImpl) DeleteMessage(store kvstore.IndexCommitmentStore, message proto.Message) error {
=======
func (t tableImpl) DeleteMessage(store kvstore.Backend, message proto.Message) error {
>>>>>>> 005669d9
	pk := t.PrimaryKeyCodec.GetKeyValues(message.ProtoReflect())
	return t.Delete(store, pk)
}

func (t tableImpl) GetIndex(fields FieldNames) Index {
	return t.indexesByFields[fields]
}

func (t tableImpl) GetUniqueIndex(fields FieldNames) UniqueIndex {
	return t.uniqueIndexesByFields[fields]
}

func (t tableImpl) Indexes() []Index {
	return t.indexes
}

func (t tableImpl) DefaultJSON() json.RawMessage {
	return json.RawMessage("[]")
}

func (t tableImpl) decodeJson(reader io.Reader, onMsg func(message proto.Message) error) error {
	decoder, err := t.startDecodeJson(reader)
	if err != nil {
		return err
	}

	return t.doDecodeJson(decoder, nil, onMsg)
}

func (t tableImpl) startDecodeJson(reader io.Reader) (*json.Decoder, error) {
	decoder := json.NewDecoder(reader)
	token, err := decoder.Token()
	if err != nil {
		return nil, err
	}

	if token != json.Delim('[') {
		return nil, ormerrors.JSONImportError.Wrapf("expected [ got %s", token)
	}

	return decoder, nil
}

// onFirst is called on the first RawMessage and used for auto-increment tables
// to decode the sequence in which case it should return true.
// onMsg is called on every decoded message
func (t tableImpl) doDecodeJson(decoder *json.Decoder, onFirst func(message json.RawMessage) bool, onMsg func(message proto.Message) error) error {
	unmarshalOptions := protojson.UnmarshalOptions{Resolver: t.typeResolver}

	first := true
	for decoder.More() {
		var rawJson json.RawMessage
		err := decoder.Decode(&rawJson)
		if err != nil {
			return ormerrors.JSONImportError.Wrapf("%s", err)
		}

		if first {
			first = false
			if onFirst != nil {
				if onFirst(rawJson) {
					// if onFirst handled this, skip decoding into a proto message
					continue
				}
			}
		}

		msg := t.MessageType().New().Interface()
		err = unmarshalOptions.Unmarshal(rawJson, msg)
		if err != nil {
			return err
		}

		err = onMsg(msg)
		if err != nil {
			return err
		}
	}

	token, err := decoder.Token()
	if err != nil {
		return err
	}

	if token != json.Delim(']') {
		return ormerrors.JSONImportError.Wrapf("expected ] got %s", token)
	}

	return nil
}

// DefaultJSONValidator is the default validator used when calling
// Table.ValidateJSON(). It will call methods with the signature `ValidateBasic() error`
// and/or `Validate() error` to validate the message.
func DefaultJSONValidator(message proto.Message) error {
	if v, ok := message.(interface{ ValidateBasic() error }); ok {
		err := v.ValidateBasic()
		if err != nil {
			return err
		}
	}

	if v, ok := message.(interface{ Validate() error }); ok {
		err := v.Validate()
		if err != nil {
			return err
		}
	}

	return nil
}

func (t tableImpl) ValidateJSON(reader io.Reader) error {
	return t.decodeJson(reader, func(message proto.Message) error {
		if t.customJSONValidator != nil {
			return t.customJSONValidator(message)
		} else {
			return DefaultJSONValidator(message)
		}
	})
}

func (t tableImpl) ImportJSON(store kvstore.Backend, reader io.Reader) error {
	return t.decodeJson(reader, func(message proto.Message) error {
		return t.Save(store, message, SAVE_MODE_DEFAULT)
	})
}

func (t tableImpl) ExportJSON(store kvstore.ReadBackend, writer io.Writer) error {
	_, err := writer.Write([]byte("["))
	if err != nil {
		return err
	}

	return t.doExportJSON(store, writer)
}

func (t tableImpl) doExportJSON(store kvstore.ReadBackend, writer io.Writer) error {
	marshalOptions := protojson.MarshalOptions{
		UseProtoNames: true,
		Resolver:      t.typeResolver,
	}

	var err error
	it, _ := t.PrefixIterator(store, nil, IteratorOptions{})
	start := true
	for {
		found := it.Next()

		if !found {
			_, err = writer.Write([]byte("]"))
			return err
		} else if !start {
			_, err = writer.Write([]byte(",\n"))
			if err != nil {
				return err
			}
		}
		start = false

		msg := t.MessageType().New().Interface()
		err = it.UnmarshalMessage(msg)
		if err != nil {
			return err
		}

		bz, err := marshalOptions.Marshal(msg)
		if err != nil {
			return err
		}

		_, err = writer.Write(bz)
		if err != nil {
			return err
		}

	}
}

func (t tableImpl) DecodeEntry(k, v []byte) (ormkv.Entry, error) {
	r := bytes.NewReader(k)
	err := ormkv.SkipPrefix(r, t.tablePrefix)
	if err != nil {
		return nil, err
	}

	id, err := binary.ReadUvarint(r)
	if err != nil {
		return nil, err
	}

	if id > math.MaxUint32 {
		return nil, ormerrors.UnexpectedDecodePrefix.Wrapf("uint32 varint id out of range %d", id)
	}

	idx, ok := t.entryCodecsById[uint32(id)]
	if !ok {
		return nil, ormerrors.UnexpectedDecodePrefix.Wrapf("can't find field with id %d", id)
	}

	return idx.DecodeEntry(k, v)
}

func (t tableImpl) EncodeEntry(entry ormkv.Entry) (k, v []byte, err error) {
	switch entry := entry.(type) {
	case *ormkv.PrimaryKeyEntry:
		return t.PrimaryKeyCodec.EncodeEntry(entry)
	case *ormkv.IndexKeyEntry:
		idx, ok := t.indexesByFields[FieldsFromNames(entry.Fields)]
		if !ok {
			return nil, nil, ormerrors.BadDecodeEntry.Wrapf("can't find index with fields %s", entry.Fields)
		}

		return idx.EncodeEntry(entry)
	default:
		return nil, nil, ormerrors.BadDecodeEntry.Wrapf("%s", entry)
	}
}

func (t tableImpl) ID() uint32 {
	return t.tableId
}

var _ Table = &tableImpl{}<|MERGE_RESOLUTION|>--- conflicted
+++ resolved
@@ -7,14 +7,14 @@
 	"io"
 	"math"
 
-	"github.com/cosmos/cosmos-sdk/orm/model/kvstore"
-
 	"google.golang.org/protobuf/encoding/protojson"
 	"google.golang.org/protobuf/proto"
 	"google.golang.org/protobuf/reflect/protoreflect"
 
 	"github.com/cosmos/cosmos-sdk/orm/encoding/ormkv"
+	"github.com/cosmos/cosmos-sdk/orm/model/kvstore"
 	"github.com/cosmos/cosmos-sdk/orm/types/ormerrors"
+	sdkerrors "github.com/cosmos/cosmos-sdk/types/errors"
 )
 
 // tableImpl implements Table.
@@ -31,18 +31,8 @@
 	customJSONValidator   func(message proto.Message) error
 }
 
-<<<<<<< HEAD
-func (t tableImpl) AutoMigrate(store kvstore.IndexCommitmentStore) error {
-	//TODO implement me
-	panic("implement me")
-}
-
-func (t tableImpl) Save(store kvstore.IndexCommitmentStore, message proto.Message, mode SaveMode) error {
-	writer := store.NewWriter()
-=======
 func (t tableImpl) Save(store kvstore.Backend, message proto.Message, mode SaveMode) error {
 	writer := newBatchIndexCommitmentWriter(store)
->>>>>>> 005669d9
 	defer writer.Close()
 	return t.doSave(writer, message, mode)
 }
@@ -62,7 +52,7 @@
 
 	if haveExisting {
 		if mode == SAVE_MODE_INSERT {
-			return ormerrors.PrimaryKeyConstraintViolation.Wrapf("%q:%+v", mref.Descriptor().FullName(), pkValues)
+			return sdkerrors.Wrapf(ormerrors.PrimaryKeyConstraintViolation, "%q:%+v", mref.Descriptor().FullName(), pkValues)
 		}
 
 		if hooks := writer.ORMHooks(); hooks != nil {
@@ -164,11 +154,7 @@
 	return writer.Write()
 }
 
-<<<<<<< HEAD
-func (t tableImpl) DeleteMessage(store kvstore.IndexCommitmentStore, message proto.Message) error {
-=======
 func (t tableImpl) DeleteMessage(store kvstore.Backend, message proto.Message) error {
->>>>>>> 005669d9
 	pk := t.PrimaryKeyCodec.GetKeyValues(message.ProtoReflect())
 	return t.Delete(store, pk)
 }
