--- conflicted
+++ resolved
@@ -18,7 +18,6 @@
 
 type GenerateAccountStrategy func(int) []sdk.AccAddress
 
-<<<<<<< HEAD
 // AddTestAddrsFromPubKeys adds the addresses into the SimApp providing only the public keys.
 func AddTestAddrsFromPubKeys(bankKeeper bankkeeper.Keeper, stakingKeeper *stakingkeeper.Keeper, ctx sdk.Context, pubKeys []cryptotypes.PubKey, accAmt math.Int) {
 	initCoins := sdk.NewCoins(sdk.NewCoin(stakingKeeper.BondDenom(ctx), accAmt))
@@ -26,12 +25,12 @@
 	for _, pk := range pubKeys {
 		initAccountWithCoins(bankKeeper, ctx, sdk.AccAddress(pk.Address()), initCoins)
 	}
-=======
+}
+
 // AddTestAddrs constructs and returns accNum amount of accounts with an
 // initial balance of accAmt in random order
 func AddTestAddrs(bankKeeper bankkeeper.Keeper, stakingKeeper *stakingkeeper.Keeper, ctx sdk.Context, accNum int, accAmt math.Int) []sdk.AccAddress {
 	return addTestAddrs(bankKeeper, stakingKeeper, ctx, accNum, accAmt, CreateRandomAccounts)
->>>>>>> d07d35f2
 }
 
 // AddTestAddrsIncremental constructs and returns accNum amount of accounts with an initial balance of accAmt in random order
@@ -114,8 +113,6 @@
 	return res, nil
 }
 
-<<<<<<< HEAD
-=======
 // ConvertAddrsToValAddrs converts the provided addresses to ValAddress.
 func ConvertAddrsToValAddrs(addrs []sdk.AccAddress) []sdk.ValAddress {
 	valAddrs := make([]sdk.ValAddress, len(addrs))
@@ -127,7 +124,6 @@
 	return valAddrs
 }
 
->>>>>>> d07d35f2
 // CreateTestPubKeys returns a total of numPubKeys public keys in ascending order.
 func CreateTestPubKeys(numPubKeys int) []cryptotypes.PubKey {
 	var publicKeys []cryptotypes.PubKey
@@ -155,18 +151,4 @@
 		panic(errors.Wrap(errors.ErrInvalidPubKey, "invalid pubkey size"))
 	}
 	return &ed25519.PubKey{Key: pkBytes}
-<<<<<<< HEAD
-}
-
-// ConvertAddrsToValAddrs converts the provided addresses to ValAddress.
-func ConvertAddrsToValAddrs(addrs []sdk.AccAddress) []sdk.ValAddress {
-	valAddrs := make([]sdk.ValAddress, len(addrs))
-
-	for i, addr := range addrs {
-		valAddrs[i] = sdk.ValAddress(addr)
-	}
-
-	return valAddrs
-=======
->>>>>>> d07d35f2
 }