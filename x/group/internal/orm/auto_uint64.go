--- conflicted
+++ resolved
@@ -78,11 +78,6 @@
 	return rawRowID, nil
 }
 
-<<<<<<< HEAD
-// Sequence returns the sequence used by this table
-func (a AutoUInt64Table) Sequence() Sequence {
-	return a.seq
-=======
 // PrefixScan returns an Iterator over a domain of keys in ascending order. End is exclusive.
 // Start is an MultiKeyIndex key or prefix. It must be less than end, or the Iterator is invalid and error is returned.
 // Iterator must be closed by caller.
@@ -138,5 +133,4 @@
 		return errors.Wrap(err, "sequence")
 	}
 	return a.table.Import(store, data, seqValue)
->>>>>>> 86474748
 }