package keeper

import (
	"fmt"

	"github.com/tendermint/tendermint/libs/log"

	"github.com/cosmos/cosmos-sdk/codec"
	storetypes "github.com/cosmos/cosmos-sdk/store/types"
	sdk "github.com/cosmos/cosmos-sdk/types"
	authmiddleware "github.com/cosmos/cosmos-sdk/x/auth/middleware"
	"github.com/cosmos/cosmos-sdk/x/group"
	"github.com/cosmos/cosmos-sdk/x/group/internal/orm"
)

const (
	// Group Table
	GroupTablePrefix        byte = 0x0
	GroupTableSeqPrefix     byte = 0x1
	GroupByAdminIndexPrefix byte = 0x2

	// Group Member Table
	GroupMemberTablePrefix         byte = 0x10
	GroupMemberByGroupIndexPrefix  byte = 0x11
	GroupMemberByMemberIndexPrefix byte = 0x12

	// Group Policy Table
	GroupPolicyTablePrefix        byte = 0x20
	GroupPolicyTableSeqPrefix     byte = 0x21
	GroupPolicyByGroupIndexPrefix byte = 0x22
	GroupPolicyByAdminIndexPrefix byte = 0x23

	// Proposal Table
	ProposalTablePrefix              byte = 0x30
	ProposalTableSeqPrefix           byte = 0x31
	ProposalByGroupPolicyIndexPrefix byte = 0x32
	ProposalByProposerIndexPrefix    byte = 0x33

	// Vote Table
	VoteTablePrefix           byte = 0x40
	VoteByProposalIndexPrefix byte = 0x41
	VoteByVoterIndexPrefix    byte = 0x42
)

type Keeper struct {
	key storetypes.StoreKey

	accKeeper group.AccountKeeper

	// Group Table
	groupTable        orm.AutoUInt64Table
	groupByAdminIndex orm.Index

	// Group Member Table
	groupMemberTable         orm.PrimaryKeyTable
	groupMemberByGroupIndex  orm.Index
	groupMemberByMemberIndex orm.Index

	// Group Policy Table
	groupPolicySeq          orm.Sequence
	groupPolicyTable        orm.PrimaryKeyTable
	groupPolicyByGroupIndex orm.Index
	groupPolicyByAdminIndex orm.Index

	// Proposal Table
	proposalTable              orm.AutoUInt64Table
	proposalByGroupPolicyIndex orm.Index
	proposalByProposerIndex    orm.Index

	// Vote Table
	voteTable           orm.PrimaryKeyTable
	voteByProposalIndex orm.Index
	voteByVoterIndex    orm.Index

	router *authmiddleware.MsgServiceRouter

	maxMetadataLength int // MaxMetadataLength defines the max length of the metadata bytes field for various entities within the group module
}

func NewKeeper(storeKey storetypes.StoreKey, cdc codec.Codec, router *authmiddleware.MsgServiceRouter, accKeeper group.AccountKeeper, maxMetadataLength int) Keeper {
	k := Keeper{
		key:       storeKey,
		router:    router,
		accKeeper: accKeeper,
	}

	groupTable, err := orm.NewAutoUInt64Table([2]byte{GroupTablePrefix}, GroupTableSeqPrefix, &group.GroupInfo{}, cdc)
	if err != nil {
		panic(err.Error())
	}
	k.groupByAdminIndex, err = orm.NewIndex(groupTable, GroupByAdminIndexPrefix, func(val interface{}) ([]interface{}, error) {
		addr, err := sdk.AccAddressFromBech32(val.(*group.GroupInfo).Admin)
		if err != nil {
			return nil, err
		}
		return []interface{}{addr.Bytes()}, nil
	}, []byte{})
	if err != nil {
		panic(err.Error())
	}
	k.groupTable = *groupTable

	// Group Member Table
	groupMemberTable, err := orm.NewPrimaryKeyTable([2]byte{GroupMemberTablePrefix}, &group.GroupMember{}, cdc)
	if err != nil {
		panic(err.Error())
	}
	k.groupMemberByGroupIndex, err = orm.NewIndex(groupMemberTable, GroupMemberByGroupIndexPrefix, func(val interface{}) ([]interface{}, error) {
		group := val.(*group.GroupMember).GroupId
		return []interface{}{group}, nil
	}, group.GroupMember{}.GroupId)
	if err != nil {
		panic(err.Error())
	}
	k.groupMemberByMemberIndex, err = orm.NewIndex(groupMemberTable, GroupMemberByMemberIndexPrefix, func(val interface{}) ([]interface{}, error) {
		memberAddr := val.(*group.GroupMember).Member.Address
		addr, err := sdk.AccAddressFromBech32(memberAddr)
		if err != nil {
			return nil, err
		}
		return []interface{}{addr.Bytes()}, nil
	}, []byte{})
	if err != nil {
		panic(err.Error())
	}
	k.groupMemberTable = *groupMemberTable

	// Group Policy Table
	k.groupPolicySeq = orm.NewSequence(GroupPolicyTableSeqPrefix)
	groupPolicyTable, err := orm.NewPrimaryKeyTable([2]byte{GroupPolicyTablePrefix}, &group.GroupPolicyInfo{}, cdc)
	if err != nil {
		panic(err.Error())
	}
	k.groupPolicyByGroupIndex, err = orm.NewIndex(groupPolicyTable, GroupPolicyByGroupIndexPrefix, func(value interface{}) ([]interface{}, error) {
		return []interface{}{value.(*group.GroupPolicyInfo).GroupId}, nil
	}, group.GroupPolicyInfo{}.GroupId)
	if err != nil {
		panic(err.Error())
	}
	k.groupPolicyByAdminIndex, err = orm.NewIndex(groupPolicyTable, GroupPolicyByAdminIndexPrefix, func(value interface{}) ([]interface{}, error) {
		admin := value.(*group.GroupPolicyInfo).Admin
		addr, err := sdk.AccAddressFromBech32(admin)
		if err != nil {
			return nil, err
		}
		return []interface{}{addr.Bytes()}, nil
	}, []byte{})
	if err != nil {
		panic(err.Error())
	}
	k.groupPolicyTable = *groupPolicyTable

	// Proposal Table
	proposalTable, err := orm.NewAutoUInt64Table([2]byte{ProposalTablePrefix}, ProposalTableSeqPrefix, &group.Proposal{}, cdc)
	if err != nil {
		panic(err.Error())
	}
	k.proposalByGroupPolicyIndex, err = orm.NewIndex(proposalTable, ProposalByGroupPolicyIndexPrefix, func(value interface{}) ([]interface{}, error) {
		account := value.(*group.Proposal).Address
		addr, err := sdk.AccAddressFromBech32(account)
		if err != nil {
			return nil, err
		}
		return []interface{}{addr.Bytes()}, nil
	}, []byte{})
	if err != nil {
		panic(err.Error())
	}
	k.proposalByProposerIndex, err = orm.NewIndex(proposalTable, ProposalByProposerIndexPrefix, func(value interface{}) ([]interface{}, error) {
		proposers := value.(*group.Proposal).Proposers
		r := make([]interface{}, len(proposers))
		for i := range proposers {
			addr, err := sdk.AccAddressFromBech32(proposers[i])
			if err != nil {
				return nil, err
			}
			r[i] = addr.Bytes()
		}
		return r, nil
	}, []byte{})
	if err != nil {
		panic(err.Error())
	}
	k.proposalTable = *proposalTable

	// Vote Table
	voteTable, err := orm.NewPrimaryKeyTable([2]byte{VoteTablePrefix}, &group.Vote{}, cdc)
	if err != nil {
		panic(err.Error())
	}
	k.voteByProposalIndex, err = orm.NewIndex(voteTable, VoteByProposalIndexPrefix, func(value interface{}) ([]interface{}, error) {
		return []interface{}{value.(*group.Vote).ProposalId}, nil
	}, group.Vote{}.ProposalId)
	if err != nil {
		panic(err.Error())
	}
	k.voteByVoterIndex, err = orm.NewIndex(voteTable, VoteByVoterIndexPrefix, func(value interface{}) ([]interface{}, error) {
		addr, err := sdk.AccAddressFromBech32(value.(*group.Vote).Voter)
		if err != nil {
			return nil, err
		}
		return []interface{}{addr.Bytes()}, nil
	}, []byte{})
	if err != nil {
		panic(err.Error())
	}
	k.voteTable = *voteTable

	k.maxMetadataLength = maxMetadataLength

	return k

}

// Logger returns a module-specific logger.
func (k Keeper) Logger(ctx sdk.Context) log.Logger {
	return ctx.Logger().With("module", fmt.Sprintf("x/%s", group.ModuleName))
}

<<<<<<< HEAD
// MaxMetadataLength returns the max length of the metadata bytes field for various entities within the group module.
func (k Keeper) MaxMetadataLength() int { return k.maxMetadataLength }
=======
// GetGroupSequence returns the current value of the group table sequence
func (k Keeper) GetGroupSequence(ctx sdk.Context) uint64 {
	return k.groupTable.Sequence().CurVal(ctx.KVStore(k.key))
}
>>>>>>> 6ea20499
<|MERGE_RESOLUTION|>--- conflicted
+++ resolved
@@ -217,12 +217,10 @@
 	return ctx.Logger().With("module", fmt.Sprintf("x/%s", group.ModuleName))
 }
 
-<<<<<<< HEAD
 // MaxMetadataLength returns the max length of the metadata bytes field for various entities within the group module.
 func (k Keeper) MaxMetadataLength() int { return k.maxMetadataLength }
-=======
+
 // GetGroupSequence returns the current value of the group table sequence
 func (k Keeper) GetGroupSequence(ctx sdk.Context) uint64 {
 	return k.groupTable.Sequence().CurVal(ctx.KVStore(k.key))
-}
->>>>>>> 6ea20499
+}