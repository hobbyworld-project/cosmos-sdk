--- conflicted
+++ resolved
@@ -155,11 +155,7 @@
 	if err != nil {
 		return DecisionPolicyResult{}, err
 	}
-<<<<<<< HEAD
 	
-=======
-
->>>>>>> b8137d7f
 	yesPercentage, err := yesCount.Quo(totalPowerDec)
 	if err != nil {
 		return DecisionPolicyResult{}, err
@@ -167,7 +163,6 @@
 
 	if yesPercentage.Cmp(percentage) >= 0 {
 		return DecisionPolicyResult{Allow: true, Final: true}, nil
-<<<<<<< HEAD
 	}
 
 	totalCounts, err := tally.TotalCounts()
@@ -189,12 +184,6 @@
 	if sumPercentage.Cmp(percentage) < 0 {
 		return DecisionPolicyResult{Allow: false, Final: true}, nil
 	}
-=======
-	} else if yesPercentage.Cmp(percentage) < 0 {
-		return DecisionPolicyResult{Allow: false, Final: true}, nil
-	}
-
->>>>>>> b8137d7f
 	return DecisionPolicyResult{Allow: false, Final: false}, nil
 }
 
