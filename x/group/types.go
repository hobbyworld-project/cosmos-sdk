package group

import (
	"fmt"
	"strings"
	"time"

	proto "github.com/gogo/protobuf/proto"

	"github.com/cosmos/cosmos-sdk/codec"
	codectypes "github.com/cosmos/cosmos-sdk/codec/types"
	sdk "github.com/cosmos/cosmos-sdk/types"
	sdkerrors "github.com/cosmos/cosmos-sdk/types/errors"
	"github.com/cosmos/cosmos-sdk/x/group/errors"
	"github.com/cosmos/cosmos-sdk/x/group/internal/math"
	"github.com/cosmos/cosmos-sdk/x/group/internal/orm"
)

type DecisionPolicyResult struct {
	Allow bool
	Final bool
}

// DecisionPolicy is the persistent set of rules to determine the result of election on a proposal.
type DecisionPolicy interface {
	codec.ProtoMarshaler

	ValidateBasic() error
	GetTimeout() time.Duration
	Allow(tallyResult TallyResult, totalPower string, votingDuration time.Duration) (DecisionPolicyResult, error)
	Validate(g GroupInfo) error
}

// Implements DecisionPolicy Interface
var _ DecisionPolicy = &ThresholdDecisionPolicy{}

// NewThresholdDecisionPolicy creates a threshold DecisionPolicy
func NewThresholdDecisionPolicy(threshold string, timeout time.Duration) DecisionPolicy {
	return &ThresholdDecisionPolicy{threshold, timeout}
}

func (p ThresholdDecisionPolicy) ValidateBasic() error {
	if _, err := math.NewPositiveDecFromString(p.Threshold); err != nil {
		return sdkerrors.Wrap(err, "threshold")
	}

	timeout := p.Timeout

	if timeout <= time.Nanosecond {
		return sdkerrors.Wrap(errors.ErrInvalid, "timeout")
	}
	return nil
}

// Allow allows a proposal to pass when the tally of yes votes equals or exceeds the threshold before the timeout.
func (p ThresholdDecisionPolicy) Allow(tallyResult TallyResult, totalPower string, votingDuration time.Duration) (DecisionPolicyResult, error) {
	timeout := p.Timeout
	if timeout <= votingDuration {
		return DecisionPolicyResult{Allow: false, Final: true}, nil
	}

	threshold, err := math.NewPositiveDecFromString(p.Threshold)
	if err != nil {
		return DecisionPolicyResult{}, err
	}
	yesCount, err := math.NewNonNegativeDecFromString(tallyResult.YesCount)
	if err != nil {
		return DecisionPolicyResult{}, err
	}
	if yesCount.Cmp(threshold) >= 0 {
		return DecisionPolicyResult{Allow: true, Final: true}, nil
	}

	totalPowerDec, err := math.NewNonNegativeDecFromString(totalPower)
	if err != nil {
		return DecisionPolicyResult{}, err
	}
	totalCounts, err := tallyResult.TotalCounts()
	if err != nil {
		return DecisionPolicyResult{}, err
	}
	undecided, err := math.SubNonNegative(totalPowerDec, totalCounts)
	if err != nil {
		return DecisionPolicyResult{}, err
	}
	sum, err := yesCount.Add(undecided)
	if err != nil {
		return DecisionPolicyResult{}, err
	}
	if sum.Cmp(threshold) < 0 {
		return DecisionPolicyResult{Allow: false, Final: true}, nil
	}
	return DecisionPolicyResult{Allow: false, Final: false}, nil
}

// Validate returns an error if policy threshold is greater than the total group weight
func (p *ThresholdDecisionPolicy) Validate(g GroupInfo) error {
	threshold, err := math.NewPositiveDecFromString(p.Threshold)
	if err != nil {
		return sdkerrors.Wrap(err, "threshold")
	}
	totalWeight, err := math.NewNonNegativeDecFromString(g.TotalWeight)
	if err != nil {
		return sdkerrors.Wrap(err, "group total weight")
	}
	if threshold.Cmp(totalWeight) > 0 {
		return sdkerrors.Wrapf(errors.ErrInvalid, "policy threshold %s should not be greater than the total group weight %s", p.Threshold, g.TotalWeight)
	}
	return nil
}

// Implements DecisionPolicy Interface
var _ DecisionPolicy = &PercentageDecisionPolicy{}

// NewPercentageDecisionPolicy creates a new percentage DecisionPolicy
func NewPercentageDecisionPolicy(percentage string, timeout time.Duration) DecisionPolicy {
	return &PercentageDecisionPolicy{percentage, timeout}
}

func (p PercentageDecisionPolicy) ValidateBasic() error {
	percentage, err := math.NewPositiveDecFromString(p.Percentage)
	if err != nil {
		return sdkerrors.Wrap(err, "percentage threshold")
	}
	if percentage.Cmp(math.NewDecFromInt64(1)) == 1 {
		return sdkerrors.Wrap(errors.ErrInvalid, "percentage must be > 0 and <= 1")
	}

	timeout := p.Timeout
	if timeout <= time.Nanosecond {
		return sdkerrors.Wrap(errors.ErrInvalid, "timeout")
	}
	return nil
}

func (p *PercentageDecisionPolicy) Validate(g GroupInfo) error {
	return nil
}

// Allow allows a proposal to pass when the tally of yes votes equals or exceeds the percentage threshold before the timeout.
func (p PercentageDecisionPolicy) Allow(tally TallyResult, totalPower string, votingDuration time.Duration) (DecisionPolicyResult, error) {
	timeout := p.Timeout
	if timeout <= votingDuration {
		return DecisionPolicyResult{Allow: false, Final: true}, nil
	}

	percentage, err := math.NewPositiveDecFromString(p.Percentage)
	if err != nil {
		return DecisionPolicyResult{}, err
	}
	yesCount, err := math.NewNonNegativeDecFromString(tally.YesCount)
	if err != nil {
		return DecisionPolicyResult{}, err
	}
	totalPowerDec, err := math.NewNonNegativeDecFromString(totalPower)
	if err != nil {
		return DecisionPolicyResult{}, err
	}

	yesPercentage, err := yesCount.Quo(totalPowerDec)
	if err != nil {
		return DecisionPolicyResult{}, err
	}

	if yesPercentage.Cmp(percentage) >= 0 {
		return DecisionPolicyResult{Allow: true, Final: true}, nil
	}

	totalCounts, err := tally.TotalCounts()
	if err != nil {
		return DecisionPolicyResult{}, err
	}
	undecided, err := math.SubNonNegative(totalPowerDec, totalCounts)
	if err != nil {
		return DecisionPolicyResult{}, err
	}
	sum, err := yesCount.Add(undecided)
	if err != nil {
		return DecisionPolicyResult{}, err
	}
	sumPercentage, err := sum.Quo(totalPowerDec)
	if err != nil {
		return DecisionPolicyResult{}, err
	}
	if sumPercentage.Cmp(percentage) < 0 {
		return DecisionPolicyResult{Allow: false, Final: true}, nil
	}
	return DecisionPolicyResult{Allow: false, Final: false}, nil
}

var _ orm.Validateable = GroupPolicyInfo{}

// NewGroupPolicyInfo creates a new GroupPolicyInfo instance
func NewGroupPolicyInfo(address sdk.AccAddress, group uint64, admin sdk.AccAddress, metadata []byte,
	version uint64, decisionPolicy DecisionPolicy, createdAt time.Time) (GroupPolicyInfo, error) {
	p := GroupPolicyInfo{
		Address:   address.String(),
		GroupId:   group,
		Admin:     admin.String(),
		Metadata:  metadata,
		Version:   version,
		CreatedAt: createdAt,
	}

	err := p.SetDecisionPolicy(decisionPolicy)
	if err != nil {
		return GroupPolicyInfo{}, err
	}

	return p, nil
}

func (g *GroupPolicyInfo) SetDecisionPolicy(decisionPolicy DecisionPolicy) error {
	msg, ok := decisionPolicy.(proto.Message)
	if !ok {
		return fmt.Errorf("can't proto marshal %T", msg)
	}
	any, err := codectypes.NewAnyWithValue(msg)
	if err != nil {
		return err
	}
	g.DecisionPolicy = any
	return nil
}

func (g GroupPolicyInfo) GetDecisionPolicy() DecisionPolicy {
	decisionPolicy, ok := g.DecisionPolicy.GetCachedValue().(DecisionPolicy)
	if !ok {
		return nil
	}
	return decisionPolicy
}

// UnpackInterfaces implements UnpackInterfacesMessage.UnpackInterfaces
func (g GroupPolicyInfo) UnpackInterfaces(unpacker codectypes.AnyUnpacker) error {
	var decisionPolicy DecisionPolicy
	return unpacker.UnpackAny(g.DecisionPolicy, &decisionPolicy)
}

func (g GroupInfo) PrimaryKeyFields() []interface{} {
	return []interface{}{g.Id}
}

func (g GroupInfo) ValidateBasic() error {
	if g.Id == 0 {
		return sdkerrors.Wrap(errors.ErrEmpty, "group's GroupId")
	}

	_, err := sdk.AccAddressFromBech32(g.Admin)
	if err != nil {
		return sdkerrors.Wrap(err, "admin")
	}

	if _, err := math.NewNonNegativeDecFromString(g.TotalWeight); err != nil {
		return sdkerrors.Wrap(err, "total weight")
	}
	if g.Version == 0 {
		return sdkerrors.Wrap(errors.ErrEmpty, "version")
	}
	return nil
}

func (g GroupPolicyInfo) PrimaryKeyFields() []interface{} {
	addr, err := sdk.AccAddressFromBech32(g.Address)
	if err != nil {
		panic(err)
	}
	return []interface{}{addr.Bytes()}
}

func (g Proposal) PrimaryKeyFields() []interface{} {
	return []interface{}{g.Id}
}

func (g GroupPolicyInfo) ValidateBasic() error {
	_, err := sdk.AccAddressFromBech32(g.Admin)
	if err != nil {
		return sdkerrors.Wrap(err, "group policy admin")
	}
	_, err = sdk.AccAddressFromBech32(g.Address)
	if err != nil {
		return sdkerrors.Wrap(err, "group policy account address")
	}

	if g.GroupId == 0 {
		return sdkerrors.Wrap(errors.ErrEmpty, "group policy's group id")
	}
	if g.Version == 0 {
		return sdkerrors.Wrap(errors.ErrEmpty, "group policy version")
	}
	policy := g.GetDecisionPolicy()

	if policy == nil {
		return sdkerrors.Wrap(errors.ErrEmpty, "group policy's decision policy")
	}
	if err := policy.ValidateBasic(); err != nil {
		return sdkerrors.Wrap(err, "group policy's decision policy")
	}
	return nil
}

func (g GroupMember) PrimaryKeyFields() []interface{} {
	addr, err := sdk.AccAddressFromBech32(g.Member.Address)
	if err != nil {
		panic(err)
	}
	return []interface{}{g.GroupId, addr.Bytes()}
}

func (g GroupMember) ValidateBasic() error {
	if g.GroupId == 0 {
		return sdkerrors.Wrap(errors.ErrEmpty, "group member's group id")
	}

	err := g.Member.ValidateBasic()
	if err != nil {
		return sdkerrors.Wrap(err, "group member")
	}
	return nil
}

func (p Proposal) ValidateBasic() error {

	if p.Id == 0 {
		return sdkerrors.Wrap(errors.ErrEmpty, "proposal id")
	}
	_, err := sdk.AccAddressFromBech32(p.Address)
	if err != nil {
		return sdkerrors.Wrap(err, "proposal group policy address")
	}
	if p.GroupVersion == 0 {
		return sdkerrors.Wrap(errors.ErrEmpty, "proposal group version")
	}
	if p.GroupPolicyVersion == 0 {
		return sdkerrors.Wrap(errors.ErrEmpty, "proposal group policy version")
	}
	_, err = p.FinalTallyResult.GetYesCount()
	if err != nil {
		return sdkerrors.Wrap(err, "proposal FinalTallyResult yes count")
	}
	_, err = p.FinalTallyResult.GetNoCount()
	if err != nil {
		return sdkerrors.Wrap(err, "proposal FinalTallyResult no count")
	}
	_, err = p.FinalTallyResult.GetAbstainCount()
	if err != nil {
		return sdkerrors.Wrap(err, "proposal FinalTallyResult abstain count")
	}
	_, err = p.FinalTallyResult.GetNoWithVetoCount()
	if err != nil {
		return sdkerrors.Wrap(err, "proposal FinalTallyResult veto count")
	}
	return nil
}

func (v Vote) PrimaryKeyFields() []interface{} {
	addr, err := sdk.AccAddressFromBech32(v.Voter)
	if err != nil {
		panic(err)
	}
	return []interface{}{v.ProposalId, addr.Bytes()}
}

var _ orm.Validateable = Vote{}

func (v Vote) ValidateBasic() error {

	_, err := sdk.AccAddressFromBech32(v.Voter)
	if err != nil {
		return sdkerrors.Wrap(err, "voter")
	}
	if v.ProposalId == 0 {
		return sdkerrors.Wrap(errors.ErrEmpty, "voter ProposalId")
	}
<<<<<<< HEAD
	if len(v.Choices) == 0 {
		return sdkerrors.Wrap(sdkerrors.ErrInvalidRequest, WeightedVoteOptions(v.Choices).String())
	}
	totalWeight := sdk.NewDec(0)
	usedOptions := make(map[Choice]bool)
	for _, option := range v.Choices {
		if option.Choice == Choice_CHOICE_UNSPECIFIED {
			return sdkerrors.Wrap(errors.ErrEmpty, "voter choice")
		}
		if _, ok := Choice_name[int32(option.Choice)]; !ok {
			return sdkerrors.Wrap(errors.ErrInvalid, "choice")
		}
		weight, err := sdk.NewDecFromStr(option.Weight)
		if err != nil {
			return sdkerrors.Wrapf(errors.ErrInvalid, "Invalid weight: %s", err)
		}
		totalWeight = totalWeight.Add(weight)
		if usedOptions[option.Choice] {
			return sdkerrors.Wrap(errors.ErrInvalid, "Duplicated vote option")
		}
		usedOptions[option.Choice] = true
	}

	if totalWeight.GT(sdk.NewDec(1)) {
		return sdkerrors.Wrap(errors.ErrInvalid, "Total weight overflow 1.00")
	}

	if totalWeight.LT(sdk.NewDec(1)) {
		return sdkerrors.Wrap(errors.ErrInvalid, "Total weight lower than 1.00")
=======
	if v.Option == VOTE_OPTION_UNSPECIFIED {
		return sdkerrors.Wrap(errors.ErrEmpty, "voter vote option")
	}
	if _, ok := VoteOption_name[int32(v.Option)]; !ok {
		return sdkerrors.Wrap(errors.ErrInvalid, "vote option")
>>>>>>> df874590
	}
	return nil
}

// UnpackInterfaces implements UnpackInterfacesMessage.UnpackInterfaces
func (q QueryGroupPoliciesByGroupResponse) UnpackInterfaces(unpacker codectypes.AnyUnpacker) error {
	return unpackGroupPolicies(unpacker, q.GroupPolicies)
}

// UnpackInterfaces implements UnpackInterfacesMessage.UnpackInterfaces
func (q QueryGroupPoliciesByAdminResponse) UnpackInterfaces(unpacker codectypes.AnyUnpacker) error {
	return unpackGroupPolicies(unpacker, q.GroupPolicies)
}

func unpackGroupPolicies(unpacker codectypes.AnyUnpacker, accs []*GroupPolicyInfo) error {
	for _, g := range accs {
		err := g.UnpackInterfaces(unpacker)
		if err != nil {
			return err
		}
	}

	return nil
}

type operation func(x, y math.Dec) (math.Dec, error)

func (t *TallyResult) operation(vote Vote, weight string, op operation) error {
	weightDec, err := math.NewPositiveDecFromString(weight)
	if err != nil {
		return err
	}

<<<<<<< HEAD
	for _, choice := range vote.Choices {
		choiceWeight, err := math.NewPositiveDecFromString(choice.Weight)
		if err != nil {
			return err
		}

		weightToBeAdded, err := choiceWeight.Mul(weightDec)
		if err != nil {
			return err
		}

		yesCount, err := t.GetYesCount()
		if err != nil {
			return sdkerrors.Wrap(err, "yes count")
		}
		noCount, err := t.GetNoCount()
		if err != nil {
			return sdkerrors.Wrap(err, "no count")
		}
		abstainCount, err := t.GetAbstainCount()
		if err != nil {
			return sdkerrors.Wrap(err, "abstain count")
		}
		vetoCount, err := t.GetVetoCount()
		if err != nil {
			return sdkerrors.Wrap(err, "veto count")
		}

		switch choice.Choice {
		case Choice_CHOICE_YES:
			yesCount, err := op(yesCount, weightToBeAdded)
			if err != nil {
				return sdkerrors.Wrap(err, "yes count")
			}
			t.YesCount = yesCount.String()
		case Choice_CHOICE_NO:
			noCount, err := op(noCount, weightToBeAdded)
			if err != nil {
				return sdkerrors.Wrap(err, "no count")
			}
			t.NoCount = noCount.String()
		case Choice_CHOICE_ABSTAIN:
			abstainCount, err := op(abstainCount, weightToBeAdded)
			if err != nil {
				return sdkerrors.Wrap(err, "abstain count")
			}
			t.AbstainCount = abstainCount.String()
		case Choice_CHOICE_VETO:
			vetoCount, err := op(vetoCount, weightToBeAdded)
			if err != nil {
				return sdkerrors.Wrap(err, "veto count")
			}
			t.VetoCount = vetoCount.String()
		default:
			return sdkerrors.Wrapf(errors.ErrInvalid, "unknown choice %s", choice.Choice.String())
		}
=======
	yesCount, err := t.GetYesCount()
	if err != nil {
		return sdkerrors.Wrap(err, "yes count")
	}
	noCount, err := t.GetNoCount()
	if err != nil {
		return sdkerrors.Wrap(err, "no count")
	}
	abstainCount, err := t.GetAbstainCount()
	if err != nil {
		return sdkerrors.Wrap(err, "abstain count")
	}
	vetoCount, err := t.GetNoWithVetoCount()
	if err != nil {
		return sdkerrors.Wrap(err, "veto count")
	}

	switch vote.Option {
	case VOTE_OPTION_YES:
		yesCount, err := op(yesCount, weightDec)
		if err != nil {
			return sdkerrors.Wrap(err, "yes count")
		}
		t.YesCount = yesCount.String()
	case VOTE_OPTION_NO:
		noCount, err := op(noCount, weightDec)
		if err != nil {
			return sdkerrors.Wrap(err, "no count")
		}
		t.NoCount = noCount.String()
	case VOTE_OPTION_ABSTAIN:
		abstainCount, err := op(abstainCount, weightDec)
		if err != nil {
			return sdkerrors.Wrap(err, "abstain count")
		}
		t.AbstainCount = abstainCount.String()
	case VOTE_OPTION_NO_WITH_VETO:
		vetoCount, err := op(vetoCount, weightDec)
		if err != nil {
			return sdkerrors.Wrap(err, "veto count")
		}
		t.NoWithVetoCount = vetoCount.String()
	default:
		return sdkerrors.Wrapf(errors.ErrInvalid, "unknown vote option %s", vote.Option.String())
>>>>>>> df874590
	}

	return nil
}

func (t TallyResult) GetYesCount() (math.Dec, error) {
	yesCount, err := math.NewNonNegativeDecFromString(t.YesCount)
	if err != nil {
		return math.Dec{}, err
	}
	return yesCount, nil
}

func (t TallyResult) GetNoCount() (math.Dec, error) {
	noCount, err := math.NewNonNegativeDecFromString(t.NoCount)
	if err != nil {
		return math.Dec{}, err
	}
	return noCount, nil
}

func (t TallyResult) GetAbstainCount() (math.Dec, error) {
	abstainCount, err := math.NewNonNegativeDecFromString(t.AbstainCount)
	if err != nil {
		return math.Dec{}, err
	}
	return abstainCount, nil
}

func (t TallyResult) GetNoWithVetoCount() (math.Dec, error) {
	vetoCount, err := math.NewNonNegativeDecFromString(t.NoWithVetoCount)
	if err != nil {
		return math.Dec{}, err
	}
	return vetoCount, nil
}

func (t *TallyResult) Add(vote Vote, weight string) error {
	if err := t.operation(vote, weight, math.Add); err != nil {
		return err
	}
	return nil
}

// TotalCounts is the sum of all weights.
func (t TallyResult) TotalCounts() (math.Dec, error) {
	yesCount, err := t.GetYesCount()
	if err != nil {
		return math.Dec{}, sdkerrors.Wrap(err, "yes count")
	}
	noCount, err := t.GetNoCount()
	if err != nil {
		return math.Dec{}, sdkerrors.Wrap(err, "no count")
	}
	abstainCount, err := t.GetAbstainCount()
	if err != nil {
		return math.Dec{}, sdkerrors.Wrap(err, "abstain count")
	}
	vetoCount, err := t.GetNoWithVetoCount()
	if err != nil {
		return math.Dec{}, sdkerrors.Wrap(err, "veto count")
	}

	totalCounts := math.NewDecFromInt64(0)
	totalCounts, err = totalCounts.Add(yesCount)
	if err != nil {
		return math.Dec{}, err
	}
	totalCounts, err = totalCounts.Add(noCount)
	if err != nil {
		return math.Dec{}, err
	}
	totalCounts, err = totalCounts.Add(abstainCount)
	if err != nil {
		return math.Dec{}, err
	}
	totalCounts, err = totalCounts.Add(vetoCount)
	if err != nil {
		return math.Dec{}, err
	}
	return totalCounts, nil
}

// VoteOptionFromString returns a VoteOption from a string. It returns an error
// if the string is invalid.
func VoteOptionFromString(str string) (VoteOption, error) {
	vo, ok := VoteOption_value[str]
	if !ok {
		return VOTE_OPTION_UNSPECIFIED, fmt.Errorf("'%s' is not a valid vote option", str)
	}
<<<<<<< HEAD
	return Choice(choice), nil
}

// WeightedVoteOptions describes array of WeightedVoteOptions
type WeightedVoteOptions []*WeightedVoteOption

// NewNonSplitVoteOption creates a single choice vote with weight 1
func NewNonSplitVoteOption(choice Choice) WeightedVoteOptions {
	return WeightedVoteOptions{{choice, math.NewDecFromInt64(1).String()}}
}

func (v WeightedVoteOptions) String() (out string) {
	for _, opt := range v {
		out += opt.String() + "\n"
	}

	return strings.TrimSpace(out)
}

// WeightedVoteChoicesFromString returns weighted vote options from string. It returns an error
// if the string is invalid.
func WeightedVoteChoicesFromString(str string) (WeightedVoteOptions, error) {
	choices := WeightedVoteOptions{}
	for _, choice := range strings.Split(str, ",") {
		fields := strings.Split(choice, "=")
		choice, err := ChoiceFromString(fields[0])
		if err != nil {
			return choices, err
		}
		if len(fields) < 2 {
			return choices, fmt.Errorf("weight field does not exist for %s choice", fields[0])
		}
		weight, err := sdk.NewDecFromStr(fields[1])
		if err != nil {
			return choices, err
		}
		choices = append(choices, &WeightedVoteOption{
			Choice: choice,
			Weight: weight.String(),
		})
	}
	return choices, nil
=======
	return VoteOption(vo), nil
>>>>>>> df874590
}<|MERGE_RESOLUTION|>--- conflicted
+++ resolved
@@ -372,7 +372,6 @@
 	if v.ProposalId == 0 {
 		return sdkerrors.Wrap(errors.ErrEmpty, "voter ProposalId")
 	}
-<<<<<<< HEAD
 	if len(v.Choices) == 0 {
 		return sdkerrors.Wrap(sdkerrors.ErrInvalidRequest, WeightedVoteOptions(v.Choices).String())
 	}
@@ -402,13 +401,6 @@
 
 	if totalWeight.LT(sdk.NewDec(1)) {
 		return sdkerrors.Wrap(errors.ErrInvalid, "Total weight lower than 1.00")
-=======
-	if v.Option == VOTE_OPTION_UNSPECIFIED {
-		return sdkerrors.Wrap(errors.ErrEmpty, "voter vote option")
-	}
-	if _, ok := VoteOption_name[int32(v.Option)]; !ok {
-		return sdkerrors.Wrap(errors.ErrInvalid, "vote option")
->>>>>>> df874590
 	}
 	return nil
 }
@@ -442,7 +434,6 @@
 		return err
 	}
 
-<<<<<<< HEAD
 	for _, choice := range vote.Choices {
 		choiceWeight, err := math.NewPositiveDecFromString(choice.Weight)
 		if err != nil {
@@ -499,52 +490,6 @@
 		default:
 			return sdkerrors.Wrapf(errors.ErrInvalid, "unknown choice %s", choice.Choice.String())
 		}
-=======
-	yesCount, err := t.GetYesCount()
-	if err != nil {
-		return sdkerrors.Wrap(err, "yes count")
-	}
-	noCount, err := t.GetNoCount()
-	if err != nil {
-		return sdkerrors.Wrap(err, "no count")
-	}
-	abstainCount, err := t.GetAbstainCount()
-	if err != nil {
-		return sdkerrors.Wrap(err, "abstain count")
-	}
-	vetoCount, err := t.GetNoWithVetoCount()
-	if err != nil {
-		return sdkerrors.Wrap(err, "veto count")
-	}
-
-	switch vote.Option {
-	case VOTE_OPTION_YES:
-		yesCount, err := op(yesCount, weightDec)
-		if err != nil {
-			return sdkerrors.Wrap(err, "yes count")
-		}
-		t.YesCount = yesCount.String()
-	case VOTE_OPTION_NO:
-		noCount, err := op(noCount, weightDec)
-		if err != nil {
-			return sdkerrors.Wrap(err, "no count")
-		}
-		t.NoCount = noCount.String()
-	case VOTE_OPTION_ABSTAIN:
-		abstainCount, err := op(abstainCount, weightDec)
-		if err != nil {
-			return sdkerrors.Wrap(err, "abstain count")
-		}
-		t.AbstainCount = abstainCount.String()
-	case VOTE_OPTION_NO_WITH_VETO:
-		vetoCount, err := op(vetoCount, weightDec)
-		if err != nil {
-			return sdkerrors.Wrap(err, "veto count")
-		}
-		t.NoWithVetoCount = vetoCount.String()
-	default:
-		return sdkerrors.Wrapf(errors.ErrInvalid, "unknown vote option %s", vote.Option.String())
->>>>>>> df874590
 	}
 
 	return nil
@@ -635,8 +580,7 @@
 	if !ok {
 		return VOTE_OPTION_UNSPECIFIED, fmt.Errorf("'%s' is not a valid vote option", str)
 	}
-<<<<<<< HEAD
-	return Choice(choice), nil
+	return VoteOption(vo), nil
 }
 
 // WeightedVoteOptions describes array of WeightedVoteOptions
@@ -678,7 +622,4 @@
 		})
 	}
 	return choices, nil
-=======
-	return VoteOption(vo), nil
->>>>>>> df874590
 }