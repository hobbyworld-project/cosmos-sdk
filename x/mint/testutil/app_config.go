--- conflicted
+++ resolved
@@ -31,14 +31,6 @@
 	txmodulev1 "cosmossdk.io/api/cosmos/tx/module/v1"
 )
 
-<<<<<<< HEAD
-var AppConfig = depinject.Configs(
-	appconfig.LoadYAML(appConfig),
-	depinject.Supply(
-		bank.Authority(authtypes.NewModuleAddress(govtypes.ModuleName).String()),
-	),
-)
-=======
 var AppConfig = appconfig.Compose(&appv1alpha1.Config{
 	Modules: []*appv1alpha1.ModuleConfig{
 		{
@@ -114,5 +106,4 @@
 			Config: appconfig.WrapAny(&mintmodulev1.Module{}),
 		},
 	},
-})
->>>>>>> e7bd6684
+})