--- conflicted
+++ resolved
@@ -234,17 +234,10 @@
 	Key       *store.KVStoreKey
 
 	AccountKeeper types.AccountKeeper
-<<<<<<< HEAD
-	Cdc           codec.Codec
-	Subspace      paramtypes.Subspace
-	Key           *store.KVStoreKey
-	Authority     Authority
-=======
 	Authority     map[string]sdk.AccAddress `optional:"true"`
 
 	// LegacySubspace is used solely for migration of x/params managed parameters
 	LegacySubspace exported.Subspace
->>>>>>> e7bd6684
 }
 
 // Authority is a typed string so that it can be injected
@@ -274,10 +267,6 @@
 		}
 	}
 
-<<<<<<< HEAD
-	bankKeeper := keeper.NewBaseKeeper(in.Cdc, in.Key, in.AccountKeeper, in.Subspace, blockedAddresses, string(in.Authority))
-	m := NewAppModule(in.Cdc, bankKeeper, in.AccountKeeper)
-=======
 	authority, ok := in.Authority[depinject.ModuleKey(in.ModuleKey).Name()]
 	if !ok {
 		// default to governance authority if not provided
@@ -293,6 +282,5 @@
 	)
 	m := NewAppModule(in.Cdc, bankKeeper, in.AccountKeeper, in.LegacySubspace)
 
->>>>>>> e7bd6684
 	return bankOutputs{BankKeeper: bankKeeper, Module: runtime.WrapAppModule(m)}
 }